--- conflicted
+++ resolved
@@ -223,13 +223,8 @@
   list(APPEND CUTLASS_NVCC_ARCHS_SUPPORTED 90a)
 endif()
 
-<<<<<<< HEAD
 if (CUDA_VERSION VERSION_GREATER_EQUAL 12.8 AND NOT CUTLASS_ENABLE_SYCL)
-  list(APPEND CUTLASS_NVCC_ARCHS_SUPPORTED 100 100a)
-=======
-if (CUDA_VERSION VERSION_GREATER_EQUAL 12.8)
   list(APPEND CUTLASS_NVCC_ARCHS_SUPPORTED 100 100a 101 101a 120 120a)
->>>>>>> 62750a2b
 endif()
 
 set(CUTLASS_NVCC_ARCHS ${CUTLASS_NVCC_ARCHS_SUPPORTED} CACHE STRING "The SM architectures requested.")
