/***************************************************************************************************
 * Copyright (c) 2017-2021, NVIDIA CORPORATION.  All rights reserved.
 *
 * Redistribution and use in source and binary forms, with or without modification, are permitted
 * provided that the following conditions are met:
 *     * Redistributions of source code must retain the above copyright notice, this list of
 *       conditions and the following disclaimer.
 *     * Redistributions in binary form must reproduce the above copyright notice, this list of
 *       conditions and the following disclaimer in the documentation and/or other materials
 *       provided with the distribution.
 *     * Neither the name of the NVIDIA CORPORATION nor the names of its contributors may be used
 *       to endorse or promote products derived from this software without specific prior written
 *       permission.
 *
 * THIS SOFTWARE IS PROVIDED BY THE COPYRIGHT HOLDERS AND CONTRIBUTORS "AS IS" AND ANY EXPRESS OR
 * IMPLIED WARRANTIES, INCLUDING, BUT NOT LIMITED TO, THE IMPLIED WARRANTIES OF MERCHANTABILITY AND
 * FITNESS FOR A PARTICULAR PURPOSE ARE DISCLAIMED. IN NO EVENT SHALL NVIDIA CORPORATION BE LIABLE
 * FOR ANY DIRECT, INDIRECT, INCIDENTAL, SPECIAL, EXEMPLARY, OR CONSEQUENTIAL DAMAGES (INCLUDING,
 * BUT NOT LIMITED TO, PROCUREMENT OF SUBSTITUTE GOODS OR SERVICES; LOSS OF USE, DATA, OR PROFITS;
 * OR BUSINESS INTERRUPTION) HOWEVER CAUSED AND ON ANY THEORY OF LIABILITY, WHETHER IN CONTRACT,
 * STRICT LIABILITY, OR TORT (INCLUDING NEGLIGENCE OR OTHERWISE) ARISING IN ANY WAY OUT OF THE USE
 * OF THIS SOFTWARE, EVEN IF ADVISED OF THE POSSIBILITY OF SUCH DAMAGE.
 *
 **************************************************************************************************/
/* \file
   \brief Defines operations for all GEMM operation kinds in CUTLASS Library.
*/

#pragma once
#include "cutlass/cutlass.h"

#include "cutlass/gemm/device/gemm.h"
#include "cutlass/gemm/device/gemm_sparse.h"
#include "cutlass/gemm/device/gemm_complex.h"
#include "cutlass/gemm/device/gemm_batched.h"
#include "cutlass/gemm/device/gemm_array.h"
#include "cutlass/gemm/device/gemm_universal_adapter.h"
#include "cutlass/gemm/kernel/default_gemm_universal.h"
#include "cutlass/gemm/kernel/default_gemm_planar_complex_universal.h"

#include "cutlass/library/library.h"
#include "library_internal.h"

///////////////////////////////////////////////////////////////////////////////////////////////////

namespace cutlass {
namespace library {

///////////////////////////////////////////////////////////////////////////////////////////////////

template <typename Operator_>
class GemmOperationBase : public Operation {
public:
  using Operator = Operator_;
  using ElementA = typename Operator::ElementA;
  using LayoutA = typename Operator::LayoutA;
  using ElementB = typename Operator::ElementB;
  using LayoutB = typename Operator::LayoutB;
  using ElementC = typename Operator::ElementC;
  using LayoutC = typename Operator::LayoutC;
  // assuming all tensors use same type for StrideIndex 
  using StrideIndex = typename Operator::LayoutA::Index;
  using ElementAccumulator = typename Operator::ElementAccumulator;
  using ElementCompute = typename Operator::EpilogueOutputOp::ElementCompute;

  using OperatorArguments = typename Operator::Arguments;

protected:

  /// 
  GemmDescription description_;

public:

  /// Constructor
  GemmOperationBase(char const *name = "unknown_gemm") {

    description_.name = name;
    description_.provider = Provider::kCUTLASS;
    description_.kind = OperationKind::kGemm;
    description_.gemm_kind = GemmKind::kGemm;

    description_.tile_description.threadblock_shape = make_Coord(
      Operator::ThreadblockShape::kM,
      Operator::ThreadblockShape::kN,
      Operator::ThreadblockShape::kK);

    description_.tile_description.threadblock_stages = Operator::kStages;

    description_.tile_description.warp_count = make_Coord(
      Operator::GemmKernel::WarpCount::kM,
      Operator::GemmKernel::WarpCount::kN,
      Operator::GemmKernel::WarpCount::kK);
    
    description_.tile_description.math_instruction.instruction_shape = make_Coord(
      Operator::InstructionShape::kM,
      Operator::InstructionShape::kN,
      Operator::InstructionShape::kK);

    description_.tile_description.math_instruction.element_accumulator = 
      NumericTypeMap<ElementAccumulator>::kId;

    description_.tile_description.math_instruction.opcode_class = 
      OpcodeClassMap<typename Operator::OperatorClass>::kId;

    description_.tile_description.math_instruction.math_operation =
      MathOperationMap<typename Operator::MathOperator>::kId;

    description_.tile_description.minimum_compute_capability = 
      ArchMap<typename Operator::ArchTag, typename Operator::OperatorClass>::kMin;

    description_.tile_description.maximum_compute_capability = 
      ArchMap<typename Operator::ArchTag, typename Operator::OperatorClass>::kMax;
    
    description_.A = make_TensorDescription<ElementA, LayoutA>(Operator::kAlignmentA);
    description_.B = make_TensorDescription<ElementB, LayoutB>(Operator::kAlignmentB);
    description_.C = make_TensorDescription<ElementC, LayoutC>(Operator::kAlignmentC);
    description_.element_epilogue = NumericTypeMap<ElementCompute>::kId;

    description_.split_k_mode = SplitKMode::kNone;
    description_.transform_A = ComplexTransformMap<Operator::kTransformA>::kId;
    description_.transform_B = ComplexTransformMap<Operator::kTransformB>::kId;
  }
  
  /// Returns the description of the GEMM operation
  virtual OperationDescription const & description() const {
    return description_;
  }
};

///////////////////////////////////////////////////////////////////////////////////////////////////

template <typename Operator_>
class GemmOperation : public GemmOperationBase<Operator_> {
public:

  using Operator = Operator_;
  using ElementA = typename Operator::ElementA;
  using LayoutA = typename Operator::LayoutA;
  using ElementB = typename Operator::ElementB;
  using LayoutB = typename Operator::LayoutB;
  using ElementC = typename Operator::ElementC;
  using LayoutC = typename Operator::LayoutC;
  using ElementAccumulator = typename Operator::ElementAccumulator;
  using ElementCompute = typename Operator::EpilogueOutputOp::ElementCompute;
  using OperatorArguments = typename Operator::Arguments;

public:

  /// Constructor
  GemmOperation(char const *name = "unknown_gemm"): GemmOperationBase<Operator_>(name) {

    this->description_.gemm_kind = GemmKind::kGemm;
  }

protected:

  /// Constructs the arguments structure given the configuration and arguments
  static Status construct_arguments_(
    OperatorArguments &operator_args,
    GemmConfiguration const *configuration) {

    operator_args.problem_size = configuration->problem_size;

    operator_args.ref_A = {nullptr, configuration->lda};
    operator_args.ref_B = {nullptr, configuration->ldb};
    operator_args.ref_C = {nullptr, configuration->ldc};
    operator_args.ref_D = {nullptr, configuration->ldd};

    operator_args.split_k_slices = configuration->split_k_slices;

    return Status::kSuccess;
  }

  /// Constructs the arguments structure given the configuration and arguments
  static Status update_arguments_(
    OperatorArguments &operator_args,
    GemmArguments const *arguments) {

    if (arguments->pointer_mode == ScalarPointerMode::kHost) {
      typename Operator::EpilogueOutputOp::Params params(
        *static_cast<ElementCompute const *>(arguments->alpha),
        *static_cast<ElementCompute const *>(arguments->beta)
      );
      operator_args.epilogue = params;
    }
    else if (arguments->pointer_mode == ScalarPointerMode::kDevice){
      typename Operator::EpilogueOutputOp::Params params(
        static_cast<ElementCompute const *>(arguments->alpha),
        static_cast<ElementCompute const *>(arguments->beta)
      );
      operator_args.epilogue = params; 
    }
    else {
      return Status::kErrorInvalidProblem;
    }

    operator_args.ref_A.reset(static_cast<ElementA const *>(arguments->A));
    operator_args.ref_B.reset(static_cast<ElementB const *>(arguments->B));
    operator_args.ref_C.reset(static_cast<ElementC const *>(arguments->C));
    operator_args.ref_D.reset(static_cast<ElementC *>(arguments->D));

    return Status::kSuccess;
  }

public:

  /// Returns success if the operation can proceed
  virtual Status can_implement(
    void const *configuration_ptr, 
    void const *arguments_ptr) const {

    GemmConfiguration const *configuration = 
      static_cast<GemmConfiguration const *>(configuration_ptr);

    GemmArguments const *arguments = 
      static_cast<GemmArguments const *>(arguments_ptr);

    OperatorArguments args;

    Status status = construct_arguments_(args, configuration);

    if (status != Status::kSuccess) {
      return status;
    }

    status = update_arguments_(args, arguments);

    if (status != Status::kSuccess) {
      return status;
    }

    return Operator::can_implement(args);
  }
  
  /// Gets the host-side workspace
  virtual uint64_t get_host_workspace_size(
    void const *configuration) const {

    return sizeof(Operator);
  }
  
  /// Gets the device-side workspace
  virtual uint64_t get_device_workspace_size(
    void const *configuration_ptr) const {

    OperatorArguments args;

    Status status = construct_arguments_(
      args, 
      static_cast<GemmConfiguration const *>(configuration_ptr));

    if (status != Status::kSuccess) {
      return 0;
    }

    return Operator::get_workspace_size(args);
  }
  
  /// Initializes the workspace
  virtual Status initialize(
    void const *configuration_ptr, 
    void *host_workspace, 
    void *device_workspace, 
    cudaStream_t stream = nullptr) const {

    OperatorArguments args;

    Status status = construct_arguments_(
      args, 
      static_cast<GemmConfiguration const *>(configuration_ptr));

    if (status != Status::kSuccess) {
      return status;
    }

    Operator *op = new (host_workspace) Operator;

    return op->initialize(args, device_workspace, stream);
  }

  /// Runs the kernel
  virtual Status run(
    void const *arguments_ptr,
    void *host_workspace, 
    void *device_workspace = nullptr, 
    cudaStream_t stream = nullptr) const {

    OperatorArguments args;

    Status status = update_arguments_(
      args, 
      static_cast<GemmArguments const *>(arguments_ptr));

    if (status != Status::kSuccess) {
      return status;
    }

    Operator *op = static_cast<Operator *>(host_workspace);

    status = op->update(args, device_workspace);

    if (status != Status::kSuccess) {
      return status;
    }

    return op->run(stream);
  }

  void print_operator_args(OperatorArguments &operator_args) const {
#if 0
    std::cout << "GemmOperation::OperatorArguments" << std::endl;
    std::cout << "    problem_size: " << operator_args.problem_size.m() << ", "<< operator_args.problem_size.n() << "," <<  operator_args.problem_size.k() << std::endl;
    std::cout << "    alpha:      " << operator_args.epilogue.alpha << std::endl;
    std::cout << "    alpha_ptr:  " << operator_args.epilogue.alpha_ptr << std::endl;
    std::cout << "    beta:       " << operator_args.epilogue.beta << std::endl;
    std::cout << "    beta_ptr:   " << operator_args.epilogue.beta_ptr << std::endl;
    std::cout << "  ref_A.data(): " << operator_args.ref_A.data() << std::endl;
    std::cout << "  ref_A.stride: " << operator_args.ref_A.stride(0) << std::endl;
    std::cout << "  ref_B.data(): " << operator_args.ref_B.data() << std::endl;
    std::cout << "  ref_B.stride: " << operator_args.ref_B.stride(0) << std::endl;
    std::cout << "  ref_C.data(): " << operator_args.ref_C.data() << std::endl;
    std::cout << "  ref_C.stride: " << operator_args.ref_C.stride(0) << std::endl;
#endif
  }
};

///////////////////////////////////////////////////////////////////////////////////////////////////

template <typename Operator_>
class GemmSparseOperation : public GemmOperationBase<Operator_> {
public:

  using Operator = Operator_;
  using ElementA = typename Operator::ElementA;
  using LayoutA = typename Operator::LayoutA;
  using ElementB = typename Operator::ElementB;
  using LayoutB = typename Operator::LayoutB;
  using ElementC = typename Operator::ElementC;
  using LayoutC = typename Operator::LayoutC;
  using ElementE = typename Operator::ElementE;
  using LayoutE = typename Operator::LayoutE;
  using ElementAccumulator = typename Operator::ElementAccumulator;
  using ElementCompute = typename Operator::EpilogueOutputOp::ElementCompute;

  using OperatorArguments = typename Operator::Arguments;

public:

  /// Constructor
  GemmSparseOperation(char const *name = "unknown_gemm"): GemmOperationBase<Operator_>(name) {

    this->description_.kind = OperationKind::kSparseGemm;
    this->description_.gemm_kind = GemmKind::kSparse;
    this->description_.E = make_TensorDescription<ElementE, LayoutE>(Operator::kAlignmentE);
  }

protected:

  /// Constructs the arguments structure given the configuration and arguments
  static Status construct_arguments_(
    OperatorArguments &operator_args,
    SparseGemmConfiguration const *configuration) {

    operator_args.problem_size = configuration->problem_size;
    operator_args.ref_A = {nullptr, configuration->lda};
    operator_args.ref_B = {nullptr, configuration->ldb};
    operator_args.ref_C = {nullptr, configuration->ldc};
    operator_args.ref_D = {nullptr, configuration->ldd};
    operator_args.ref_E = {nullptr, configuration->lde};

    return Status::kSuccess;
  }

  /// Constructs the arguments structure given the configuration and arguments
  static Status update_arguments_(
    OperatorArguments &operator_args,
    SparseGemmArguments const *arguments) {

    if (arguments->pointer_mode == ScalarPointerMode::kHost) {
      typename Operator::EpilogueOutputOp::Params params(
        *static_cast<ElementCompute const *>(arguments->alpha),
        *static_cast<ElementCompute const *>(arguments->beta)
      );
      operator_args.epilogue = params;
    }
    else if (arguments->pointer_mode == ScalarPointerMode::kDevice){
      typename Operator::EpilogueOutputOp::Params params(
        static_cast<ElementCompute const *>(arguments->alpha),
        static_cast<ElementCompute const *>(arguments->beta)
      );
      operator_args.epilogue = params; 
    }
    else {
      return Status::kErrorInvalidProblem;
    }

    operator_args.ref_A.reset(static_cast<ElementA const *>(arguments->A));
    operator_args.ref_B.reset(static_cast<ElementB const *>(arguments->B));
    operator_args.ref_C.reset(static_cast<ElementC const *>(arguments->C));
    operator_args.ref_D.reset(static_cast<ElementC *>(arguments->D));
    operator_args.ref_E.reset(static_cast<ElementE const *>(arguments->E));

    return Status::kSuccess;
  }

public:

  /// Returns success if the operation can proceed
  virtual Status can_implement(
    void const *configuration_ptr, 
    void const *arguments_ptr) const {

    SparseGemmConfiguration const *configuration = 
      static_cast<SparseGemmConfiguration const *>(configuration_ptr);

    SparseGemmArguments const *arguments = 
      static_cast<SparseGemmArguments const *>(arguments_ptr);

    OperatorArguments args;

    Status status = construct_arguments_(args, configuration);

    if (status != Status::kSuccess) {
      return status;
    }

    status = update_arguments_(args, arguments);

    if (status != Status::kSuccess) {
      return status;
    }

    return Operator::can_implement(args);
  }
  
  /// Gets the host-side workspace
  virtual uint64_t get_host_workspace_size(
    void const *configuration) const {

    return sizeof(Operator);
  }
  
  /// Gets the device-side workspace
  virtual uint64_t get_device_workspace_size(
    void const *configuration_ptr) const {

    OperatorArguments args;

    Status status = construct_arguments_(
      args, 
      static_cast<SparseGemmConfiguration const *>(configuration_ptr));

    if (status != Status::kSuccess) {
      return 0;
    }

    return Operator::get_workspace_size(args);
  }
  
  /// Initializes the workspace
  virtual Status initialize(
    void const *configuration_ptr, 
    void *host_workspace, 
    void *device_workspace, 
    cudaStream_t stream = nullptr) const {

    OperatorArguments args;

    Status status = construct_arguments_(
      args, 
      static_cast<SparseGemmConfiguration const *>(configuration_ptr));

    if (status != Status::kSuccess) {
      return status;
    }

    Operator *op = new (host_workspace) Operator;

    return op->initialize(args, device_workspace, stream);
  }

  /// Runs the kernel
  virtual Status run(
    void const *arguments_ptr,
    void *host_workspace, 
    void *device_workspace = nullptr, 
    cudaStream_t stream = nullptr) const {

    OperatorArguments args;

    Status status = update_arguments_(
      args, 
      static_cast<SparseGemmArguments const *>(arguments_ptr));

    if (status != Status::kSuccess) {
      return status;
    }

    Operator *op = static_cast<Operator *>(host_workspace);

    status = op->update(args, device_workspace);

    if (status != Status::kSuccess) {
      return status;
    }

    return op->run(stream);
  }

  void print_operator_args(OperatorArguments &operator_args) const {
#if 0
    std::cout << "GemmOperation::OperatorArguments" << std::endl;
    std::cout << "    problem_size: " << operator_args.problem_size.m() << ", "<< operator_args.problem_size.n() << "," <<  operator_args.problem_size.k() << std::endl;
    std::cout << "    alpha:      " << operator_args.epilogue.alpha << std::endl;
    std::cout << "    alpha_ptr:  " << operator_args.epilogue.alpha_ptr << std::endl;
    std::cout << "    beta:       " << operator_args.epilogue.beta << std::endl;
    std::cout << "    beta_ptr:   " << operator_args.epilogue.beta_ptr << std::endl;
    std::cout << "  ref_A.data(): " << operator_args.ref_A.data() << std::endl;
    std::cout << "  ref_A.stride: " << operator_args.ref_A.stride(0) << std::endl;
    std::cout << "  ref_B.data(): " << operator_args.ref_B.data() << std::endl;
    std::cout << "  ref_B.stride: " << operator_args.ref_B.stride(0) << std::endl;
    std::cout << "  ref_C.data(): " << operator_args.ref_C.data() << std::endl;
    std::cout << "  ref_C.stride: " << operator_args.ref_C.stride(0) << std::endl;
#endif
  }
};

///////////////////////////////////////////////////////////////////////////////////////////////////

template <typename Operator_>
class GemmUniversalOperation : public GemmOperationBase<Operator_> {
public:

  using Operator = Operator_;
  using ElementA = typename Operator::ElementA;
  using LayoutA = typename Operator::LayoutA;
  using ElementB = typename Operator::ElementB;
  using LayoutB = typename Operator::LayoutB;
  using ElementC = typename Operator::ElementC;
  using LayoutC = typename Operator::LayoutC;
  using ElementAccumulator = typename Operator::ElementAccumulator;
  using ElementCompute = typename Operator::EpilogueOutputOp::ElementCompute;

  using OperatorArguments = typename Operator::Arguments;

public:

  /// Constructor
  GemmUniversalOperation(char const *name = "unknown_gemm"): 
    GemmOperationBase<Operator_>(name) {

    this->description_.gemm_kind = GemmKind::kUniversal;
  }

protected:

  /// Constructs the arguments structure given the configuration and arguments
  static Status construct_arguments_(
    OperatorArguments &operator_args,
    GemmUniversalConfiguration const *configuration) {

    operator_args.mode = configuration->mode;

    operator_args.problem_size = configuration->problem_size;
    operator_args.batch_count = configuration->batch_count;

<<<<<<< HEAD
    operator_args.lda = int(configuration->lda);
    operator_args.ldb = int(configuration->ldb);
    operator_args.ldc = int(configuration->ldc);
    operator_args.ldd = int(configuration->ldd);

    operator_args.batch_stride_D = int(configuration->problem_size.m()) * int(configuration->problem_size.n());

=======
    operator_args.lda = (configuration->lda);
    operator_args.ldb = (configuration->ldb);
    operator_args.ldc = (configuration->ldc);
    operator_args.ldd = (configuration->ldd);
    
>>>>>>> c3353add
    return Status::kSuccess;
  }

  /// Constructs the arguments structure given the configuration and arguments
  static Status update_arguments_(
    OperatorArguments &operator_args,
    GemmUniversalArguments const *arguments) {
    
    if (arguments->pointer_mode == ScalarPointerMode::kHost) {
      typename Operator::EpilogueOutputOp::Params params(
        *static_cast<ElementCompute const *>(arguments->alpha),
        *static_cast<ElementCompute const *>(arguments->beta)
      );
      operator_args.epilogue = params;
    }
    else if (arguments->pointer_mode == ScalarPointerMode::kDevice){
      typename Operator::EpilogueOutputOp::Params params(
        static_cast<ElementCompute const *>(arguments->alpha),
        static_cast<ElementCompute const *>(arguments->beta)
      );
      operator_args.epilogue = params; 
    }
    else {
      return Status::kErrorInvalidProblem;
    }

    // update arguments
    operator_args.ptr_A = arguments->A;
    operator_args.ptr_B = arguments->B;
    operator_args.ptr_C = arguments->C;
    operator_args.ptr_D = arguments->D;

    operator_args.batch_stride_A = arguments->batch_stride_A;
    operator_args.batch_stride_B = arguments->batch_stride_B;
    operator_args.batch_stride_C = arguments->batch_stride_C;
    operator_args.batch_stride_D = arguments->batch_stride_D;
    
    return Status::kSuccess;
  }

public:

  /// Returns success if the operation can proceed
  virtual Status can_implement(
    void const *configuration_ptr, 
    void const *arguments_ptr) const {
    
    GemmUniversalConfiguration const *configuration = 
      static_cast<GemmUniversalConfiguration const *>(configuration_ptr);

    GemmUniversalArguments const *arguments = 
      static_cast<GemmUniversalArguments const *>(arguments_ptr);

    OperatorArguments args;

    Status status = construct_arguments_(args, configuration);

    if (status != Status::kSuccess) {
      return status;
    }

    status = update_arguments_(args, arguments);

    if (status != Status::kSuccess) {
      return status;
    }

    return Operator::can_implement(args);
  }
  
  /// Gets the host-side workspace
  virtual uint64_t get_host_workspace_size(
    void const *configuration) const {

    return sizeof(Operator);
  }
  
  /// Gets the device-side workspace
  virtual uint64_t get_device_workspace_size(
    void const *configuration_ptr) const {

    OperatorArguments args;

    Status status = construct_arguments_(
      args, 
      static_cast<GemmUniversalConfiguration const *>(configuration_ptr));

    if (status != Status::kSuccess) {
      return 0;
    }

    uint64_t size = Operator::get_workspace_size(args);

    return size;
  }
  
  /// Initializes the workspace
  virtual Status initialize(
    void const *configuration_ptr, 
    void *host_workspace, 
    void *device_workspace, 
    cudaStream_t stream = nullptr) const {

    OperatorArguments args;

    Status status = construct_arguments_(
      args, 
      static_cast<GemmUniversalConfiguration const *>(configuration_ptr));

    if (status != Status::kSuccess) {
      return status;
    }

    Operator *op = new (host_workspace) Operator;

    status = op->initialize(args, device_workspace, stream);
    
    return status;
  }

  /// Runs the kernel
  virtual Status run(
    void const *arguments_ptr,
    void *host_workspace, 
    void *device_workspace = nullptr, 
    cudaStream_t stream = nullptr) const {

    OperatorArguments args;
    
    Status status = update_arguments_(
      args, 
      static_cast<GemmUniversalArguments const *>(arguments_ptr));

    if (status != Status::kSuccess) {
      return status;
    }
    
    Operator *op = static_cast<Operator *>(host_workspace);
    
    status = op->update(args, device_workspace);

    if (status != Status::kSuccess) {
      return status;
    }
    
    status = op->run(stream);
    
    return status;
  }
};

///////////////////////////////////////////////////////////////////////////////////////////////////

template <typename Operator_>
class GemmPlanarComplexOperation : public GemmOperationBase<Operator_> {
public:

  using Operator = Operator_;
  using ElementA = typename Operator::ElementA;
  using LayoutA = typename Operator::LayoutA;
  using ElementB = typename Operator::ElementB;
  using LayoutB = typename Operator::LayoutB;
  using ElementC = typename Operator::ElementC;
  using LayoutC = typename Operator::LayoutC;
  using ElementAccumulator = typename Operator::ElementAccumulator;
  using ElementCompute = typename Operator::EpilogueOutputOp::ElementCompute;

  using OperatorArguments = typename Operator::Arguments;

public:

  /// Constructor
  GemmPlanarComplexOperation(char const *name = "unknown_gemm"): GemmOperationBase<Operator_>(name) {

    this->description_.gemm_kind = GemmKind::kPlanarComplex;
  }

protected:

  /// Constructs the arguments structure given the configuration and arguments
  static Status construct_arguments_(
    OperatorArguments &operator_args,
    GemmPlanarComplexConfiguration const *configuration) {

    operator_args.mode = cutlass::gemm::GemmUniversalMode::kBatched;
    operator_args.problem_size = configuration->problem_size;
    operator_args.batch_count = configuration->batch_count;


    operator_args.lda_real = configuration->lda_real;
    operator_args.lda_imag = configuration->lda_imag;
    operator_args.ldb_real = configuration->ldb_real;
    operator_args.ldb_imag = configuration->ldb_imag;
    operator_args.ldc_real = configuration->ldc_real;
    operator_args.ldc_imag = configuration->ldc_imag;
    operator_args.ldd_real = configuration->ldd_real;
    operator_args.ldd_imag = configuration->ldd_imag;

    return Status::kSuccess;
  }

  /// Constructs the arguments structure given the configuration and arguments
  static Status update_arguments_(
    OperatorArguments &operator_args,
    GemmPlanarComplexArguments const *arguments) {
    
    if (arguments->pointer_mode == ScalarPointerMode::kHost) {
      typename Operator::EpilogueOutputOp::Params params(
        *static_cast<cutlass::complex<ElementCompute> const *>(arguments->alpha),
        *static_cast<cutlass::complex<ElementCompute> const *>(arguments->beta)
      );
      operator_args.epilogue = params;
    }
    else if (arguments->pointer_mode == ScalarPointerMode::kDevice){
      typename Operator::EpilogueOutputOp::Params params(
        static_cast<cutlass::complex<ElementCompute> const *>(arguments->alpha),
        static_cast<cutlass::complex<ElementCompute> const *>(arguments->beta)
      );
      operator_args.epilogue = params; 
    }
    else {
      return Status::kErrorInvalidProblem;
    }

    // update arguments
    operator_args.ptr_A_real = arguments->A_real;
    operator_args.ptr_A_imag = arguments->A_imag;
    operator_args.ptr_B_real = arguments->B_real;
    operator_args.ptr_B_imag = arguments->B_imag;
    operator_args.ptr_C_real = arguments->C_real;
    operator_args.ptr_C_imag = arguments->C_imag;
    operator_args.ptr_D_real = arguments->D_real;
    operator_args.ptr_D_imag = arguments->D_imag;

    operator_args.batch_stride_A = arguments->batch_stride_A_real;
    operator_args.batch_stride_A_imag = arguments->batch_stride_A_imag;
    operator_args.batch_stride_B = arguments->batch_stride_B_real;
    operator_args.batch_stride_B_imag = arguments->batch_stride_B_imag;
    operator_args.batch_stride_C = arguments->batch_stride_C_real;
    operator_args.batch_stride_C_imag = arguments->batch_stride_C_imag;
    operator_args.batch_stride_D = arguments->batch_stride_D_real;
    operator_args.batch_stride_D_imag = arguments->batch_stride_D_imag;
    
    return Status::kSuccess;
  }

public:

  /// Returns success if the operation can proceed
  virtual Status can_implement(
    void const *configuration_ptr, 
    void const *arguments_ptr) const {
    
    GemmPlanarComplexConfiguration const *configuration = 
      static_cast<GemmPlanarComplexConfiguration const *>(configuration_ptr);

    GemmPlanarComplexArguments const *arguments = 
      static_cast<GemmPlanarComplexArguments const *>(arguments_ptr);

    OperatorArguments args;

    Status status = construct_arguments_(args, configuration);

    if (status != Status::kSuccess) {
      return status;
    }

    status = update_arguments_(args, arguments);

    if (status != Status::kSuccess) {
      return status;
    }

    return Operator::can_implement(args);
  }
  
  /// Gets the host-side workspace
  virtual uint64_t get_host_workspace_size(
    void const *configuration) const {

    return sizeof(Operator);
  }
  
  /// Gets the device-side workspace
  virtual uint64_t get_device_workspace_size(
    void const *configuration_ptr) const {

    OperatorArguments args;

    Status status = construct_arguments_(
      args, 
      static_cast<GemmPlanarComplexConfiguration const *>(configuration_ptr));

    if (status != Status::kSuccess) {
      return 0;
    }

    uint64_t size = Operator::get_workspace_size(args);

    return size;
  }
  
  /// Initializes the workspace
  virtual Status initialize(
    void const *configuration_ptr, 
    void *host_workspace, 
    void *device_workspace, 
    cudaStream_t stream = nullptr) const {

    OperatorArguments args;

    Status status = construct_arguments_(
      args, 
      static_cast<GemmPlanarComplexConfiguration const *>(configuration_ptr));

    if (status != Status::kSuccess) {
      return status;
    }

    Operator *op = new (host_workspace) Operator;

    status = op->initialize(args, device_workspace, stream);
    
    return status;
  }

  /// Runs the kernel
  virtual Status run(
    void const *arguments_ptr,
    void *host_workspace, 
    void *device_workspace = nullptr, 
    cudaStream_t stream = nullptr) const {

    OperatorArguments args;
    
    Status status = update_arguments_(
      args, 
      static_cast<GemmPlanarComplexArguments const *>(arguments_ptr));

    if (status != Status::kSuccess) {
      return status;
    }
    
    Operator *op = static_cast<Operator *>(host_workspace);
    
    status = op->update(args, device_workspace);

    if (status != Status::kSuccess) {
      return status;
    }
    
    status = op->run(stream);
    
    return status;
  }
};

///////////////////////////////////////////////////////////////////////////////////////////////////

template <typename Operator_>
class GemmPlanarComplexArrayOperation : public GemmOperationBase<Operator_> {
public:

  using Operator = Operator_;
  using ElementA = typename Operator::ElementA;
  using LayoutA = typename Operator::LayoutA;
  using ElementB = typename Operator::ElementB;
  using LayoutB = typename Operator::LayoutB;
  using ElementC = typename Operator::ElementC;
  using LayoutC = typename Operator::LayoutC;
  using ElementAccumulator = typename Operator::ElementAccumulator;
  using ElementCompute = typename Operator::EpilogueOutputOp::ElementCompute;

  using OperatorArguments = typename Operator::Arguments;

public:

  /// Constructor
  GemmPlanarComplexArrayOperation(char const *name = "unknown_gemm"): GemmOperationBase<Operator_>(name) {

    this->description_.gemm_kind = GemmKind::kPlanarComplexArray;
  }

protected:

  /// Constructs the arguments structure given the configuration and arguments
  static Status construct_arguments_(
    OperatorArguments &operator_args,
    GemmPlanarComplexArrayConfiguration const *configuration) {

    operator_args.mode = cutlass::gemm::GemmUniversalMode::kArray;
    operator_args.problem_size = configuration->problem_size;
    operator_args.batch_count = configuration->batch_count;

    operator_args.lda_real = configuration->lda_real;
    operator_args.lda_imag = configuration->lda_imag;
    operator_args.ldb_real = configuration->ldb_real;
    operator_args.ldb_imag = configuration->ldb_imag;
    operator_args.ldc_real = configuration->ldc_real;
    operator_args.ldc_imag = configuration->ldc_imag;
    operator_args.ldd_real = configuration->ldd_real;
    operator_args.ldd_imag = configuration->ldd_imag;

    return Status::kSuccess;
  }

  /// Constructs the arguments structure given the configuration and arguments
  static Status update_arguments_(
    OperatorArguments &operator_args,
    GemmPlanarComplexArrayArguments const *arguments) {
    
    if (arguments->pointer_mode == ScalarPointerMode::kHost) {
      typename Operator::EpilogueOutputOp::Params params(
        *static_cast<cutlass::complex<ElementCompute> const *>(arguments->alpha),
        *static_cast<cutlass::complex<ElementCompute> const *>(arguments->beta)
      );
      operator_args.epilogue = params;
    }
    else if (arguments->pointer_mode == ScalarPointerMode::kDevice){
      typename Operator::EpilogueOutputOp::Params params(
        static_cast<cutlass::complex<ElementCompute> const *>(arguments->alpha),
        static_cast<cutlass::complex<ElementCompute> const *>(arguments->beta)
      );
      operator_args.epilogue = params; 
    }
    else {
      return Status::kErrorInvalidProblem;
    }

    // update arguments
    operator_args.ptr_A_real = arguments->A_real;
    operator_args.ptr_A_imag = arguments->A_imag;
    operator_args.ptr_B_real = arguments->B_real;
    operator_args.ptr_B_imag = arguments->B_imag;
    operator_args.ptr_C_real = arguments->C_real;
    operator_args.ptr_C_imag = arguments->C_imag;
    operator_args.ptr_D_real = arguments->D_real;
    operator_args.ptr_D_imag = arguments->D_imag;

    operator_args.ptr_M = arguments->M;
    operator_args.ptr_N = arguments->N;
    operator_args.ptr_K = arguments->K;
    
    return Status::kSuccess;
  }

public:

  /// Returns success if the operation can proceed
  virtual Status can_implement(
    void const *configuration_ptr, 
    void const *arguments_ptr) const {
    
    GemmPlanarComplexArrayConfiguration const *configuration = 
      static_cast<GemmPlanarComplexArrayConfiguration const *>(configuration_ptr);

    GemmPlanarComplexArrayArguments const *arguments = 
      static_cast<GemmPlanarComplexArrayArguments const *>(arguments_ptr);

    OperatorArguments args;

    Status status = construct_arguments_(args, configuration);

    if (status != Status::kSuccess) {
      return status;
    }

    status = update_arguments_(args, arguments);

    if (status != Status::kSuccess) {
      return status;
    }

    return Operator::can_implement(args);
  }
  
  /// Gets the host-side workspace
  virtual uint64_t get_host_workspace_size(
    void const *configuration) const {

    return sizeof(Operator);
  }
  
  /// Gets the device-side workspace
  virtual uint64_t get_device_workspace_size(
    void const *configuration_ptr) const {

    OperatorArguments args;

    Status status = construct_arguments_(
      args, 
      static_cast<GemmPlanarComplexArrayConfiguration const *>(configuration_ptr));

    if (status != Status::kSuccess) {
      return 0;
    }

    uint64_t size = Operator::get_workspace_size(args);

    return size;
  }
  
  /// Initializes the workspace
  virtual Status initialize(
    void const *configuration_ptr, 
    void *host_workspace, 
    void *device_workspace, 
    cudaStream_t stream = nullptr) const {

    OperatorArguments args;

    Status status = construct_arguments_(
      args, 
      static_cast<GemmPlanarComplexArrayConfiguration const *>(configuration_ptr));

    if (status != Status::kSuccess) {
      return status;
    }

    Operator *op = new (host_workspace) Operator;

    status = op->initialize(args, device_workspace, stream);
    
    return status;
  }

  /// Runs the kernel
  virtual Status run(
    void const *arguments_ptr,
    void *host_workspace, 
    void *device_workspace = nullptr, 
    cudaStream_t stream = nullptr) const {

    OperatorArguments args;
    
    Status status = update_arguments_(
      args, 
      static_cast<GemmPlanarComplexArrayArguments const *>(arguments_ptr));

    if (status != Status::kSuccess) {
      return status;
    }
    
    Operator *op = static_cast<Operator *>(host_workspace);
    
    status = op->update(args, device_workspace);

    if (status != Status::kSuccess) {
      return status;
    }
    
    status = op->run(stream);
    
    return status;
  }
};

///////////////////////////////////////////////////////////////////////////////////////////////////

} // namespace library
} // namespace cutlass

///////////////////////////////////////////////////////////////////////////////////////////////////<|MERGE_RESOLUTION|>--- conflicted
+++ resolved
@@ -565,21 +565,11 @@
     operator_args.problem_size = configuration->problem_size;
     operator_args.batch_count = configuration->batch_count;
 
-<<<<<<< HEAD
-    operator_args.lda = int(configuration->lda);
-    operator_args.ldb = int(configuration->ldb);
-    operator_args.ldc = int(configuration->ldc);
-    operator_args.ldd = int(configuration->ldd);
-
-    operator_args.batch_stride_D = int(configuration->problem_size.m()) * int(configuration->problem_size.n());
-
-=======
     operator_args.lda = (configuration->lda);
     operator_args.ldb = (configuration->ldb);
     operator_args.ldc = (configuration->ldc);
     operator_args.ldd = (configuration->ldd);
     
->>>>>>> c3353add
     return Status::kSuccess;
   }
 
