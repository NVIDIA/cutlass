#################################################################################################
#
# Copyright (c) 2023 - 2025 NVIDIA CORPORATION & AFFILIATES. All rights reserved.
# SPDX-License-Identifier: BSD-3-Clause
#
# Redistribution and use in source and binary forms, with or without
# modification, are permitted provided that the following conditions are met:
#
# 1. Redistributions of source code must retain the above copyright notice, this
# list of conditions and the following disclaimer.
#
# 2. Redistributions in binary form must reproduce the above copyright notice,
# this list of conditions and the following disclaimer in the documentation
# and/or other materials provided with the distribution.
#
# 3. Neither the name of the copyright holder nor the names of its
# contributors may be used to endorse or promote products derived from
# this software without specific prior written permission.
#
# THIS SOFTWARE IS PROVIDED BY THE COPYRIGHT HOLDERS AND CONTRIBUTORS "AS IS"
# AND ANY EXPRESS OR IMPLIED WARRANTIES, INCLUDING, BUT NOT LIMITED TO, THE
# IMPLIED WARRANTIES OF MERCHANTABILITY AND FITNESS FOR A PARTICULAR PURPOSE ARE
# DISCLAIMED. IN NO EVENT SHALL THE COPYRIGHT HOLDER OR CONTRIBUTORS BE LIABLE
# FOR ANY DIRECT, INDIRECT, INCIDENTAL, SPECIAL, EXEMPLARY, OR CONSEQUENTIAL
# DAMAGES (INCLUDING, BUT NOT LIMITED TO, PROCUREMENT OF SUBSTITUTE GOODS OR
# SERVICES; LOSS OF USE, DATA, OR PROFITS; OR BUSINESS INTERRUPTION) HOWEVER
# CAUSED AND ON ANY THEORY OF LIABILITY, WHETHER IN CONTRACT, STRICT LIABILITY,
# OR TORT (INCLUDING NEGLIGENCE OR OTHERWISE) ARISING IN ANY WAY OUT OF THE USE
# OF THIS SOFTWARE, EVEN IF ADVISED OF THE POSSIBILITY OF SUCH DAMAGE.
#
#################################################################################################

"""
Utility functions for checking constraints on kernels and calculating kernel attributes
"""

import ctypes

from cutlass_library import DataTypeSize, OperationKind, SharedMemPerCC

import cutlass_cppgen
from cutlass_cppgen.backend.library import TileDescription


def calculate_smem_usage_per_stage(td: TileDescription, operation_kind: OperationKind) -> int:
    """
    Returns the amount of shared memory in bytes consumed in a single stage of a kernel.

    :param td: tile description to compute shared memory of
    :type td: TileDescription
    :param operation_kind: identifier for the type of operation being performed
    :type operation_kind: cutlass_library.OperationKind

    :return: number of bytes of shared memory consumed by a single stage
    :rtype: int
    """
    m, n, k = td.threadblock_shape

    if operation_kind == OperationKind.Gemm:
        stage_barrier_bytes = 32
        return (
            (DataTypeSize[td.math_instruction.element_a] * m * k // 8)
            + (DataTypeSize[td.math_instruction.element_b] * k * n // 8)
            + stage_barrier_bytes
        )
    else:
        raise Exception(f"No available shared memory calculation for operation kind {operation.operation_kind}")


def calculate_smem_usage(operation) -> int:
    """
    Returns the amount of shared memory in bytes consumed by a kernel.

    :return: number of bytes of shared memory consumed by the operation
    :return: int
    """
    _per_stage = calculate_smem_usage_per_stage(operation.tile_description, operation.operation_kind)
    return _per_stage * operation.tile_description.stages


def valid_stage_count(
    cc: int,
    kernel_cc: int,
    td: TileDescription,
    element_C: cutlass_cppgen.DataType = None,
    element_D: cutlass_cppgen.DataType = None,
    verbose: bool = True) -> tuple:
    """
    Checks whether a device with `cc` supports the number of stages within `tile_description`, both
    based on raw limits on the number of stages and based on shared memory capacity

    :param cc: compute capability of device in question
    :type cc: int
    :param kernel_cc: compute capability that the kernel targets (corresponding to the arch::SMxy tag in CUTLASS)
    :type kernel_cc: int
    :param td: tile description to check
    :type td: TileDescription
    :param element_C: data type of operand C
    :type element_C: cutlass_cppgen.DataType
    :param element_D: data type of operand D
    :type element_D: cutlass_cppgen.DataType
    :param verbose: whether to log warnings
    :type verbose: bool

    :return: tuple with the first element indicating whether the provided tile description is
             valid for the provided device and the second element being an error message
    :rtype: tuple
    """
    if kernel_cc == 90:
        if (td.stages is None or td.stages == 0):
            # Stage count of None or 0 for SM90 indicates that the CollectiveBuilder automatically
            # determines the stage count to use. Thus, all settings are valid in these scenarios.
            return (True, "")
        elif verbose:
            cutlass_cppgen.logger.warning(
                "Setting an explicit stage count for SM90 kernels currently may "
                "result in compilation errors if the combination of tile shape, "
                "stage count, and shared memory requirement of the epilogue exceeds "
                "the available shared memory per SM.")

    if kernel_cc == 11:
        if (td.stages is None or td.stages == 0):
            # Support for Intel PVC GPU currently does not allow explicit
            # specification of the stage count. With None or 0, the 
            # CollectiveBuilder automatically determines the stage count to use.
            return (True, "")
        elif verbose:
            cutlass.logger.warning(
                "Setting an explicit stage count for Intel PVC GPU is currently "
                "not supported.")

    if td.stages <= 0:
        return (False, f"Stage counts must be positive integers. Tile description has stage count of {td.stages}.")

    if cc >= 50 and cc < 80 and td.stages != 2:
        return (False, f"Tile description has stage count of {td.stages}, "
                       f"but only 2 stages are supported on SM{cc}.")

    # The calculation below does not consider shared memory used by the epilogue and, thus,
    # only catches cases in which the mainloop exceeds the device's shared memory capacity.
    # This is not a concern for CUTLASS 2.x kernels, for which the shared memory of the
    # mainloop and epilogue is shared.
    smem_per_stage = calculate_smem_usage_per_stage(td, OperationKind.Gemm)
    smem_usage_mainloop = (smem_per_stage * td.stages)
    smem_arch = SharedMemPerCC[cc] << 10
    if smem_usage_mainloop > smem_arch:
        return ( False,
            "Configuration uses too much shared memory. Consider reducing stage count or tile shape.\n"
            f"Details:\n"
            f"Mainloop uses {smem_per_stage} bytes of shared memory per stage, and "
            f"{td.stages} stages for a total of {smem_usage_mainloop} bytes.\n"
            f"The maxmium amount of shared memory that can be used per block on CC {cc} is {smem_arch}.")

    return (True, "")


def valid_cluster_shape(cc: int, cluster_shape: list) -> tuple:
    """
    Checks whether a device with `cc` supports a thread block cluster of shape `cluster_shape`.

    :param cc: compute capability of device in question
    :type cc: int
    :param cluster_shape: dimensions of thread block cluster shape to check
    :type cluster_shape: list

    :return: tuple with the first element indicating whether the provided cluster shape is
             valid for the provided device and the second element being an error message
    :rtype: tuple
    """

    if cc < 90:
        if cluster_shape != [1, 1, 1]:
            return (False,
                    f"Cluster shape for pre-SM90 architectures must be [1, 1, 1]. Received cluster shape of "
                    f"{cluster_shape} for SM{cc}.")
        else:
            return (True, "")

    if len(cluster_shape) != 3:
        return (False,
                f"Cluster shapes must be rank-3. Received {cluster_shape} (rank {len(cluster_shape)}")

    if cluster_shape[2] != 1:
        return (False,
                "CUTLASS kernels currently require the third dimension of cluster shape to be 1. "
                f"Received cluster shape of {cluster_shape}.")

    # The CUDA programming guide currently defines a maximum of 8 thread blocks per cluster
    # as being portably supported (https://docs.nvidia.com/cuda/cuda-c-programming-guide/#thread-block-clusters).
    # Current CUTLASS kernels only have non-unit cluster dimensions within the first two dimensions,
    # so we check that the first two dimensions of the cluster shape do not exceed 8 thread blocks in total.
    blocks_in_2d = cluster_shape[0] * cluster_shape[1]
    if blocks_in_2d > 8:
        return (False,
            f"Thread block clusters with more than 8 thread blocks are currently unsupported on SM{cc}. "
            f"Received cluster shape {cluster_shape}, which has {blocks_in_2d} thread blocks.")
    return (True, "")


def valid_schedule(
    cc: int,
    kernel_schedule: cutlass_cppgen.KernelScheduleType,
    epilogue_schedule: cutlass_cppgen.EpilogueScheduleType,
    tile_scheduler: cutlass_cppgen.TileSchedulerType) -> tuple:
    """
    Checks that the kernel and epilogue schedules passed in are a valid combination for
    a device of compute capability ``cc``.

    :param cc: compute capability of device in question
    :type cc: int
    :param kernel_schedule: kernel schedule type
    :type kernel_schedule: cutlass_cppgen.KernelScheduleType
    :param epilogue_schedule: epilogue schedule type
    :type epilogue_schedule: cutlass_cppgen.EpilogueScheduleType
    :param tile_scheduler: tile scheduler type
    :type tile_scheduler: cutlass_cppgen.TileSchedulerType

    :return: tuple with the first element indicating whether the provided schedules are
             valid for the provided device and the second element being an error message
    :rtype: tuple
    """
<<<<<<< HEAD
    kernel_auto = (kernel_schedule == cutlass.KernelScheduleType.ScheduleAuto)
    epilogue_auto = (epilogue_schedule == cutlass.EpilogueScheduleType.ScheduleAuto)
    tile_scheduler_default = (tile_scheduler == cutlass.TileSchedulerType.Default)
    if 11 < cc < 90 and not (kernel_auto and epilogue_auto and tile_scheduler_default):
=======
    kernel_auto = (kernel_schedule == cutlass_cppgen.KernelScheduleType.ScheduleAuto)
    epilogue_auto = (epilogue_schedule == cutlass_cppgen.EpilogueScheduleType.ScheduleAuto)
    tile_scheduler_default = (tile_scheduler == cutlass_cppgen.TileSchedulerType.Default)
    if cc < 90 and not (kernel_auto and epilogue_auto and tile_scheduler_default):
>>>>>>> b2dd65dc
        return (False, "Non-default schedules are only supported on SM90 and beyond")

    if (kernel_auto and not epilogue_auto) or (not kernel_auto and epilogue_auto):
        return (False, "Kernel and epilogue schedules must either both be auto or neither be auto")

    if not tile_scheduler_default:
        cooperative_kernels = [cutlass_cppgen.KernelScheduleType.TmaWarpSpecializedCooperative, 
                               cutlass_cppgen.KernelScheduleType.CpAsyncWarpSpecializedCooperative]
        if (tile_scheduler == cutlass_cppgen.TileSchedulerType.StreamK) and (kernel_schedule not in cooperative_kernels):
            return (False, "Stream-K tile scheduler is currently only supported with the cooperative kernel schedule")
    return (True, "")


def alignment_or_default(alignment_provided: int, default_alignment: int) -> int:
    """
    Returns `alignment_provided` if it is set, otherwise `default_alignment` and checks
    that `alignment_provided` does not exceed `default_alignment`.

    :param alignment_provided: alignment preference specified. Can be None.
    :type alignment_provided: int
    :param default_alignment: alignment to use if `alignment_provided` is None
    :type default_alignment: int

    :return: alignment to use
    :rtype: int
    """
    if alignment_provided is not None:
        if alignment_provided > default_alignment:
            raise Exception(f"Alignment {alignment_provided} exceeds the maximum supported of {default_alignment}.")
        return alignment_provided

    return default_alignment


def update_alignment(alignment_provided:int, default_alignment: int) -> int:
    """
    Returns `alignment_provided` if it is set, otherwise `default_alignment` and checks
    that `alignment_provided` does not exceed `default_alignment`.

    :param alignment_provided: alignment preference specified. Can be None.
    :type alignment_provided: int
    :param default_alignment: alignment to use if `alignment_provided` is None
    :type default_alignment: int

    :return: alignment to use
    :rtype: int
    """
    if alignment_provided is not None:
        if alignment_provided > default_alignment:
            if alignment_provided % default_alignment == 0:
                return default_alignment
            raise Exception(f"Alignment {alignment_provided} exceeds the maximum supported of {default_alignment}.")
        return alignment_provided

    return default_alignment<|MERGE_RESOLUTION|>--- conflicted
+++ resolved
@@ -219,17 +219,10 @@
              valid for the provided device and the second element being an error message
     :rtype: tuple
     """
-<<<<<<< HEAD
-    kernel_auto = (kernel_schedule == cutlass.KernelScheduleType.ScheduleAuto)
-    epilogue_auto = (epilogue_schedule == cutlass.EpilogueScheduleType.ScheduleAuto)
-    tile_scheduler_default = (tile_scheduler == cutlass.TileSchedulerType.Default)
-    if 11 < cc < 90 and not (kernel_auto and epilogue_auto and tile_scheduler_default):
-=======
     kernel_auto = (kernel_schedule == cutlass_cppgen.KernelScheduleType.ScheduleAuto)
     epilogue_auto = (epilogue_schedule == cutlass_cppgen.EpilogueScheduleType.ScheduleAuto)
     tile_scheduler_default = (tile_scheduler == cutlass_cppgen.TileSchedulerType.Default)
     if cc < 90 and not (kernel_auto and epilogue_auto and tile_scheduler_default):
->>>>>>> b2dd65dc
         return (False, "Non-default schedules are only supported on SM90 and beyond")
 
     if (kernel_auto and not epilogue_auto) or (not kernel_auto and epilogue_auto):
