#################################################################################################
#
# Copyright (c) 2023 - 2024 NVIDIA CORPORATION & AFFILIATES. All rights reserved.
# SPDX-License-Identifier: BSD-3-Clause
#
# Redistribution and use in source and binary forms, with or without
# modification, are permitted provided that the following conditions are met:
#
# 1. Redistributions of source code must retain the above copyright notice, this
# list of conditions and the following disclaimer.
#
# 2. Redistributions in binary form must reproduce the above copyright notice,
# this list of conditions and the following disclaimer in the documentation
# and/or other materials provided with the distribution.
#
# 3. Neither the name of the copyright holder nor the names of its
# contributors may be used to endorse or promote products derived from
# this software without specific prior written permission.
#
# THIS SOFTWARE IS PROVIDED BY THE COPYRIGHT HOLDERS AND CONTRIBUTORS "AS IS"
# AND ANY EXPRESS OR IMPLIED WARRANTIES, INCLUDING, BUT NOT LIMITED TO, THE
# IMPLIED WARRANTIES OF MERCHANTABILITY AND FITNESS FOR A PARTICULAR PURPOSE ARE
# DISCLAIMED. IN NO EVENT SHALL THE COPYRIGHT HOLDER OR CONTRIBUTORS BE LIABLE
# FOR ANY DIRECT, INDIRECT, INCIDENTAL, SPECIAL, EXEMPLARY, OR CONSEQUENTIAL
# DAMAGES (INCLUDING, BUT NOT LIMITED TO, PROCUREMENT OF SUBSTITUTE GOODS OR
# SERVICES; LOSS OF USE, DATA, OR PROFITS; OR BUSINESS INTERRUPTION) HOWEVER
# CAUSED AND ON ANY THEORY OF LIABILITY, WHETHER IN CONTRACT, STRICT LIABILITY,
# OR TORT (INCLUDING NEGLIGENCE OR OTHERWISE) ARISING IN ANY WAY OUT OF THE USE
# OF THIS SOFTWARE, EVEN IF ADVISED OF THE POSSIBILITY OF SUCH DAMAGE.
#
#################################################################################################

"""
Utilities for generating source for building a PyTorch CUDA extension that using a CUTLASS kernel.
If specified, the extension can be JIT compiled via PyTorch's ``cpp_extension.load`` method.

Example usage with JIT compilation:

.. highlight:: python
.. code-block:: python

    plan = cutlass.op.Gemm(element=torch.float32, layout=cutlass_library.LayoutType.RowMajor)
    op = plan.construct()
    mod = cutlass.emit.pytorch(op, 'cutlass_gemm', 80, jit=True)

    # Generate inputs for the GEMM
    A, B, C = [torch.ones((512, 512)).to('cuda') for _ in range(3)]

    # Run the module
    D = mod.run(A, B, C)


Example usage without JIT compilation:

.. highlight:: python
.. code-block:: python

    plan = cutlass.op.Gemm(element=torch.float32, layout=cutlass.LayoutType.RowMajor)
    op = plan.construct()
    cutlass.emit.pytorch(op, 'cutlass_gemm', 80, jit=False, sourcedir='output')

After this call, the directory ``output`` contains ``setup.py``,
``cutlass_gemm.cpp``, and ``cutlass_gemm_kernel.cu``. The module can be built from
within ``output`` by running: ``TORCH_CUDA_ARCH_LIST="8.0" python setup.py develop --user``.

The module can later be used in Python via:

.. highlight:: python
.. code-block:: python

    import torch
    import cutlass_gemm

    # Generate inputs for the GEMM
    A, B, C = [torch.ones((512, 512)).to('cuda') for _ in range(3)]

    # Run the module
    D = cutlass_gemm.run(A, B, C)
"""

import logging
import os

from cutlass_library import ConvKind, ConvKindNames, DataType, SubstituteTemplate

from cutlass import CUTLASS_PATH, logger, swizzle
from cutlass.backend.gemm_operation import GemmOperationGrouped, GemmOperationUniversal
from cutlass.backend.conv2d_operation import Conv2dOperation
from cutlass.backend.library import ApiVersion
from cutlass.emit import common
from cutlass.utils.datatypes import is_torch_available

if is_torch_available():
    import torch


_PYTORCH_CUDA_TEMPLATE = common._CSTYLE_AUTOGEN_COMMENT + """
#include <cuda_runtime.h>
#include <torch/extension.h>
#include <ATen/ATen.h>
#include <ATen/cuda/CUDAContext.h>
#include "cutlass/cutlass.h"
#include "cutlass/util/device_memory.h"

// helper function allocating the memory
void* device_memory_allocation(size_t size, int device_id=0) {
    if (size > 0) {
        torch::Device device(torch::kCUDA, device_id);
        cudaStream_t stream = at::cuda::getCurrentCUDAStream();
        torch::TensorOptions options = torch::TensorOptions().dtype(torch::kI8).device(device);
        at::Tensor device_tensor = torch::empty({(long)size,}, options);
        return reinterpret_cast<void*>(device_tensor.data_ptr());
    } else {
        return nullptr;
    }
}

${includes}
${declaration}
${impl}
"""

_PYTORCH_GEMM_CPP_TEMPLATE = common._CSTYLE_AUTOGEN_COMMENT + """
#include <torch/extension.h>
#include <ATen/ATen.h>
#include <pybind11/stl.h>

// CUDA forward declarations
at::Tensor ${name}_kernel(const at::Tensor& A, const at::Tensor& B, at::optional<const at::Tensor> C=at::nullopt, float alpha=1.f, float beta=0.f);

// C++ interface
at::Tensor ${name}(const at::Tensor& A, const at::Tensor& B, at::optional<const at::Tensor> C=at::nullopt, float alpha=1.f, float beta=0.f) {
  return ${name}_kernel(A, B, C, alpha, beta);
}

PYBIND11_MODULE(TORCH_EXTENSION_NAME, m) {
  m.def("run", py::overload_cast<const at::Tensor&, const at::Tensor&, at::optional<const at::Tensor>, float, float>(&${name}), py::arg("A"), py::arg("B"), py::arg("C") = nullptr, py::arg("alpha") = 1.f, py::arg("beta") = 0.f);
}
"""

_PYTORCH_GROUPED_GEMM_CPP_TEMPLATE = common._CSTYLE_AUTOGEN_COMMENT + """
#include <torch/extension.h>
#include <ATen/ATen.h>
#include <pybind11/stl.h>

// CUDA forward declarations
std::vector<at::Tensor> ${name}_kernel(const std::vector<at::Tensor>& A, const std::vector<at::Tensor>& B, at::optional<const std::vector<at::Tensor>> C=at::nullopt, float alpha=1.f, float beta=0.f);

// C++ interface
std::vector<at::Tensor> ${name}(const std::vector<at::Tensor>& A, const std::vector<at::Tensor>& B, at::optional<const std::vector<at::Tensor>> C=at::nullopt, float alpha=1.f, float beta=0.f) {
  return ${name}_kernel(A, B, C, alpha, beta);
}

PYBIND11_MODULE(TORCH_EXTENSION_NAME, m) {
  m.def("run", py::overload_cast<const std::vector<at::Tensor>&, const std::vector<at::Tensor>&, at::optional<const std::vector<at::Tensor>>, float, float>(&${name}),
        py::arg("A"), py::arg("B"), py::arg("C") = nullptr, py::arg("alpha") = 1.f, py::arg("beta") = 0.f);
}
"""

_PYTORCH_CONV2D_FPROP_CPP_TEMPLATE = common._CSTYLE_AUTOGEN_COMMENT + """
#include <torch/extension.h>
#include <ATen/ATen.h>
#include <pybind11/stl.h>

// CUDA forward declarations
at::Tensor ${name}_kernel(
    const at::Tensor& A, const at::Tensor& B, at::optional<const at::Tensor> C=at::nullopt,
    std::tuple<int, int> stride={1, 1}, std::tuple<int, int> padding={0, 0}, std::tuple<int, int> dilation={1, 1},
    float alpha=1.f, float beta=0.f,
    std::string split_k_mode="serial", int split_k_slices=1);

// C++ interface
at::Tensor ${name}(
    const at::Tensor& A, const at::Tensor& B, at::optional<const at::Tensor> C=at::nullopt,
    std::tuple<int, int> stride={1, 1}, std::tuple<int, int> padding={0, 0}, std::tuple<int, int> dilation={1, 1},
    float alpha=1.f, float beta=0.f,
    std::string split_k_mode="serial", int split_k_slices=1) {
    return ${name}_kernel(A, B, C, stride, padding, dilation, alpha, beta, split_k_mode, split_k_slices);
}

PYBIND11_MODULE(TORCH_EXTENSION_NAME, m) {
  m.def("run",
  py::overload_cast<
    const at::Tensor&, const at::Tensor&, at::optional<const at::Tensor>,
    std::tuple<int, int>, std::tuple<int, int>, std::tuple<int, int>, float, float,  std::string, int>(
        &${name}), py::arg("A"), py::arg("B"), py::arg("C") = nullptr,
        py::arg("stride") = std::make_tuple(1, 1), py::arg("padding") = std::make_tuple(1, 1), py::arg("dilation") = std::make_tuple(1, 1),
        py::arg("alpha") = 1.f, py::arg("beta") = 0.f,
        py::arg("split_k_mode") = "serial", py::arg("split_k_slices") = 1);
}
"""

_PYTORCH_CONV2D_GRAD_CPP_TEMPLATE = common._CSTYLE_AUTOGEN_COMMENT + """
#include <torch/extension.h>
#include <ATen/ATen.h>
#include <pybind11/stl.h>

// CUDA forward declarations
at::Tensor ${name}_kernel(
    std::tuple<int, int, int, int> result_size, const at::Tensor& A, const at::Tensor& B, at::optional<const at::Tensor> C=at::nullopt,
    std::tuple<int, int> stride={1, 1}, std::tuple<int, int> padding={0, 0}, std::tuple<int, int> dilation={1, 1},
    float alpha=1.f, float beta=0.f,
    std::string split_k_mode="serial", int split_k_slices=1);

// C++ interface
at::Tensor ${name}(
    std::tuple<int, int, int, int> result_size, const at::Tensor& A, const at::Tensor& B, at::optional<const at::Tensor> C=at::nullopt,
    std::tuple<int, int> stride={1, 1}, std::tuple<int, int> padding={0, 0}, std::tuple<int, int> dilation={1, 1},
    float alpha=1.f, float beta=0.f,
    std::string split_k_mode="serial", int split_k_slices=1) {
    return ${name}_kernel(result_size, A, B, C, stride, padding, dilation, alpha, beta, split_k_mode, split_k_slices);
}

PYBIND11_MODULE(TORCH_EXTENSION_NAME, m) {
  m.def("run",
  py::overload_cast<
    std::tuple<int, int, int, int>, const at::Tensor&, const at::Tensor&, at::optional<const at::Tensor>,
    std::tuple<int, int>, std::tuple<int, int>, std::tuple<int, int>, float, float, std::string, int>(
        &${name}), py::arg("result_size"), py::arg("A"), py::arg("B"), py::arg("C") = nullptr,
        py::arg("stride") = std::make_tuple(1, 1), py::arg("padding") = std::make_tuple(1, 1), py::arg("dilation") = std::make_tuple(1, 1),
        py::arg("alpha") = 1.f, py::arg("beta") = 0.f,
        py::arg("split_k_mode") = "serial", py::arg("split_k_slices") = 1);
}
"""

_PYTORCH_GEMM_INCLUDES = {
    ApiVersion.v2x: """
#include "cutlass/gemm/device/gemm_universal.h"
""",
    ApiVersion.v3x: """
#include "cutlass/gemm/device/gemm_universal_adapter.h"
#include "cutlass/gemm/collective/collective_builder.hpp"
#include "cutlass/gemm/device/gemm_universal_adapter.h"
#include "cutlass/gemm/kernel/gemm_universal.hpp"
#include "cutlass/epilogue/collective/collective_builder.hpp"
#include "cutlass/util/packed_stride.hpp"
""",
}

_PYTORCH_GROUPED_GEMM_INCLUDES = """
#include "cutlass/gemm/kernel/default_gemm_grouped.h"
#include "cutlass/gemm/device/gemm_grouped.h"
"""

_PYTORCH_CONV2D_INCLUDES = """
#include "cutlass/conv/kernel/default_conv2d_fprop.h"
#include "cutlass/conv/kernel/default_conv2d_dgrad.h"
#include "cutlass/conv/kernel/default_conv2d_wgrad.h"
#include "cutlass/conv/device/implicit_gemm_convolution.h"
"""

_CUTLASS_TYPE_TO_TORCH_TYPE = {
    DataType.f16: "torch::kF16",
    DataType.f32: "torch::kF32",
    DataType.f64: "torch::kF64",
<<<<<<< HEAD
    DataType.s8: "torch::I8",
    DataType.s32: "torch::I32",
    DataType.bf16: "torch::kBFloat16",
=======
    DataType.s8: "torch::kI8",
    DataType.s32: "torch::kI32",
>>>>>>> b0c09ed0
}

_PYTORCH_GEMM_IMPL_TEMPLATE_2x = (
    common._CUTLASS_KERNEL_RUN_GEMM_2x
    + """
at::Tensor ${name}_kernel(const at::Tensor& A, const at::Tensor& B, at::optional<const at::Tensor> C, float alpha, float beta) {
    int M = A.size(0);
    int N = B.size(1);
    int K = A.size(1);

    typename DeviceKernel::ElementC* ptrC = (C == at::nullopt) ?
                                            nullptr :
                                            reinterpret_cast<typename DeviceKernel::ElementC*>(C->contiguous().data_ptr());
    at::Tensor D = B.new_empty({M, N}, ${torch_type_C});

    cutlass::Status status = ${name}_kernel_run(M, N, K,
                                                reinterpret_cast<typename DeviceKernel::ElementA*>(A.contiguous().data_ptr()),
                                                reinterpret_cast<typename DeviceKernel::ElementB*>(B.contiguous().data_ptr()),
                                                ptrC,
                                                reinterpret_cast<typename DeviceKernel::ElementC*>(D.contiguous().data_ptr()),
                                                ElementCompute(alpha), ElementCompute(beta));

    TORCH_CHECK(status == cutlass::Status::kSuccess, "CUTLASS kernel failed");
    return D;
}
"""
)

_PYTORCH_GEMM_IMPL_TEMPLATE_3x = (
    common._CUTLASS_KERNEL_RUN_GEMM_3x
    + """
bool hw_info_queried = false;
cutlass::KernelHardwareInfo hw_info;

at::Tensor ${name}_kernel(const at::Tensor& A, const at::Tensor& B, at::optional<const at::Tensor> C, float alpha, float beta) {
    int M = A.size(0);
    int N = B.size(1);
    int K = A.size(1);
    int L = 1;

    // Query hardware info if we haven't already
    if (!hw_info_queried) {
        hw_info.device_id = 0;
        hw_info.sm_count = cutlass::KernelHardwareInfo::query_device_multiprocessor_count(hw_info.device_id);
    }

    typename DeviceKernel::ElementC* ptrC = (C == at::nullopt) ?
                                            nullptr :
                                            reinterpret_cast<typename DeviceKernel::ElementC*>(C->contiguous().data_ptr());
    at::Tensor D = B.new_empty({M, N}, ${torch_type_C});

    cutlass::Status status = ${name}_kernel_run(M, N, K, L,
                                                reinterpret_cast<typename DeviceKernel::ElementA*>(A.contiguous().data_ptr()),
                                                reinterpret_cast<typename DeviceKernel::ElementB*>(B.contiguous().data_ptr()),
                                                ptrC,
                                                reinterpret_cast<typename DeviceKernel::ElementC*>(D.contiguous().data_ptr()),
                                                ElementCompute(alpha), ElementCompute(beta),
                                                hw_info);

    TORCH_CHECK(status == cutlass::Status::kSuccess, "CUTLASS kernel failed");
    return D;
}
"""
)


_PYTORCH_GROUPED_GEMM_IMPL_TEMPLATE = (
    common._CUTLASS_KERNEL_RUN_GROUPED_GEMM_2x
    + """
std::vector<at::Tensor> ${name}_kernel(const std::vector<at::Tensor>& A, const std::vector<at::Tensor>& B, at::optional<const std::vector<at::Tensor>> C, float alpha, float beta) {
    size_t num = A.size();

    // To avoid performing many small cudaMallocs and host-to-device copies,
    // we serialize the grouped GEMM arguments on the host, allocate one
    // large chunk of device memory, and perform a single cudaMemcpy to
    // copy the host data to the device. Allocation overheads could be
    // avoided by using a memory pool.

    // Calculate the total size of the data to be copied from host to device
    size_t total_size = sizeof(cutlass::gemm::GemmCoord) +
                        sizeof(DeviceKernel::ElementA*) +
                        sizeof(DeviceKernel::ElementB*) +
                        sizeof(DeviceKernel::ElementC*) +
                        sizeof(DeviceKernel::ElementC*) +
                        sizeof(int64_t) +
                        sizeof(int64_t) +
                        sizeof(int64_t);
    total_size *= num;

    // num * sizeof(cutlass::gemm::GemmCoord) may leave one at a non-multiple
    // of sizeof(DeviceKernel::ElementA*) (which will be 64 on a 64-bit system).
    // To ensure that we don't end up having misaligned loads in the kernel,
    // we pad to the nearest multiple of 8.
    //
    // Note that, even on a 32-bit system (for which sizeof(X*) will not equal
    // sizeof(int64_t)), only padding between the list of GemmCoords and the
    // list of ptr_As is sufficient because the set of four equal-length lists of pointers
    // (A*, B*, C*, D*) will ensure that the first list of int64_ts will always
    // start on a multiple of 8.
    int64_t padding = 8 - (total_size % 8);
    total_size += padding;

    uint8_t* host_data = new uint8_t[total_size];
    cutlass::DeviceAllocation<uint8_t> device_data(total_size);

    uint8_t* start = host_data;
    cutlass::gemm::GemmCoord* problem_sizes_host = reinterpret_cast<cutlass::gemm::GemmCoord*>(start);

    // Apply the padding after the list of GemmCoords
    start += num * sizeof(cutlass::gemm::GemmCoord) + padding;

    int64_t ptr_A_offset = start - host_data;
    DeviceKernel::ElementA** ptr_A_host = reinterpret_cast<DeviceKernel::ElementA**>(start);
    start += num * sizeof(DeviceKernel::ElementA*);

    int64_t ptr_B_offset = start - host_data;
    DeviceKernel::ElementB** ptr_B_host = reinterpret_cast<DeviceKernel::ElementB**>(start);
    start += num * sizeof(DeviceKernel::ElementB*);

    int64_t ptr_C_offset = start - host_data;
    DeviceKernel::ElementC** ptr_C_host = reinterpret_cast<DeviceKernel::ElementC**>(start);
    start += num * sizeof(DeviceKernel::ElementC*);

    int64_t ptr_D_offset = start - host_data;
    DeviceKernel::ElementC** ptr_D_host = reinterpret_cast<DeviceKernel::ElementC**>(start);
    start += num * sizeof(DeviceKernel::ElementC*);

    int64_t lda_offset = start - host_data;
    int64_t* lda_host = reinterpret_cast<int64_t*>(start);
    start += num * sizeof(int64_t);

    int64_t ldb_offset = start - host_data;
    int64_t* ldb_host = reinterpret_cast<int64_t*>(start);
    start += num * sizeof(int64_t);

    int64_t ldc_offset = start - host_data;
    int64_t* ldc_host = reinterpret_cast<int64_t*>(start);
    start += num * sizeof(int64_t);

    std::vector<at::Tensor> D(num);

    bool need_C = (C != at::nullopt) && (beta != 0.f);
    for (size_t i = 0; i < num; ++i) {
        int M = A[i].size(0);
        int N = B[i].size(1);
        int K = A[i].size(1);
        *(problem_sizes_host + i) = {M, N, K};
        *(ptr_A_host + i) = reinterpret_cast<typename DeviceKernel::ElementA*>(A[i].contiguous().data_ptr());
        *(ptr_B_host + i) = reinterpret_cast<typename DeviceKernel::ElementB*>(B[i].contiguous().data_ptr());

        if (need_C) {
            *(ptr_C_host + i) = reinterpret_cast<typename DeviceKernel::ElementC*>(C->at(i).contiguous().data_ptr());
        }
        else {
            *(ptr_C_host + i) = nullptr;
        }

        D[i] = B[i].new_empty({M, N}, ${torch_type_C});
        *(ptr_D_host + i) = reinterpret_cast<typename DeviceKernel::ElementC*>(D[i].contiguous().data_ptr());

        *(lda_host + i) = DeviceKernel::LayoutA::packed({M, K}).stride(0);
        *(ldb_host + i) = DeviceKernel::LayoutB::packed({K, N}).stride(0);
        *(ldc_host + i) = DeviceKernel::LayoutC::packed({M, N}).stride(0);
    }

    device_data.copy_from_host(host_data);

    cutlass::Status status = ${name}_kernel_run(
        num,
        reinterpret_cast<cutlass::gemm::GemmCoord*>(device_data.get()),
        reinterpret_cast<DeviceKernel::ElementA**>(device_data.get() + ptr_A_offset),
        reinterpret_cast<DeviceKernel::ElementB**>(device_data.get() + ptr_B_offset),
        reinterpret_cast<DeviceKernel::ElementC**>(device_data.get() + ptr_C_offset),
        reinterpret_cast<DeviceKernel::ElementC**>(device_data.get() + ptr_D_offset),
        reinterpret_cast<int64_t*>(device_data.get() + lda_offset),
        reinterpret_cast<int64_t*>(device_data.get() + ldb_offset),
        reinterpret_cast<int64_t*>(device_data.get() + ldc_offset),
        reinterpret_cast<int64_t*>(device_data.get() + ldc_offset),
        ElementCompute(alpha), ElementCompute(beta));

    delete[] host_data;

    TORCH_CHECK(status == cutlass::Status::kSuccess, "CUTLASS kernel failed");
    return D;
}
"""
)

_PYTORCH_CONV2D_IMPL_TEMPLATE_2x = """
    cudaStream_t stream = at::cuda::getCurrentCUDAStream();

    cutlass::Status status = ${name}_kernel_run(
        &problem_size,
        reinterpret_cast<typename UnderlyingKernel::ElementA*>(A.data_ptr()),
        reinterpret_cast<typename UnderlyingKernel::ElementB*>(B.data_ptr()),
        ptrC,
        reinterpret_cast<typename UnderlyingKernel::ElementC*>(D.data_ptr()),
        alpha, beta,
        split_k_mode, stream, B.device().index());

    TORCH_CHECK(status == cutlass::Status::kSuccess, "CUTLASS kernel failed");
    return D;
}
"""

_PYTORCH_CONV2D_FPROP_IMPL_TEMPLATE_2x = (
    common._CUTLASS_KERNEL_RUN_CONV2D_2x
    + """
at::Tensor ${name}_kernel(const at::Tensor& A, const at::Tensor& B, at::optional<const at::Tensor> C=at::nullopt,
    std::tuple<int, int> stride={1, 1}, std::tuple<int, int> padding={0, 0}, std::tuple<int, int> dilation={1, 1},
    float alpha=1.f, float beta=0.f, std::string split_k_mode="serial", int split_k_slices=1) {
    int N, H, W, C_, K, R, S, P, Q;
    N = A.size(0);
    C_ = A.size(1);
    H = A.size(2);
    W = A.size(3);

    K = B.size(0);
    R = B.size(2);
    S = B.size(3);

    cutlass::conv::Conv2dProblemSize problem_size(
        cutlass::Tensor4DCoord(N, H, W, C_),
        cutlass::Tensor4DCoord(K, R, S, C_),
        cutlass::Tensor4DCoord(std::get<0>(padding), std::get<0>(padding), std::get<1>(padding), std::get<1>(padding)),
        cutlass::MatrixCoord(std::get<0>(stride), std::get<1>(stride)),
        cutlass::MatrixCoord(std::get<0>(dilation), std::get<1>(dilation)),
        cutlass::conv::Mode::kCrossCorrelation,
        split_k_slices
    );

    P = problem_size.P;
    Q = problem_size.Q;

    typename UnderlyingKernel::ElementC* ptrC = (C == at::nullopt) ?
                                            nullptr :
                                            reinterpret_cast<typename UnderlyingKernel::ElementC*>(C->data_ptr());

    torch::TensorOptions options = torch::TensorOptions().dtype(${torch_type_C}).device(B.device()).memory_format(at::MemoryFormat::ChannelsLast);
    at::Tensor D = torch::zeros({N, K, P, Q}, options);
""" + _PYTORCH_CONV2D_IMPL_TEMPLATE_2x
)


_PYTORCH_CONV2D_DGRAD_IMPL_TEMPLATE_2x = (
    common._CUTLASS_KERNEL_RUN_CONV2D_2x
    + """
at::Tensor ${name}_kernel(std::tuple<int, int, int, int> input_size, const at::Tensor& A, const at::Tensor& B, at::optional<const at::Tensor> C=at::nullopt,
    std::tuple<int, int> stride={1, 1}, std::tuple<int, int> padding={0, 0}, std::tuple<int, int> dilation={1, 1}, float alpha=1.f, float beta=0.f,
    std::string split_k_mode="serial", int split_k_slices=1) {
    int N, H, W, C_, K, R, S;
    N = std::get<0>(input_size);
    C_ = std::get<1>(input_size);
    H = std::get<2>(input_size);
    W = std::get<3>(input_size);

    K = B.size(0);
    R = B.size(2);
    S = B.size(3);

    cutlass::conv::Conv2dProblemSize problem_size(
        cutlass::Tensor4DCoord(N, H, W, C_),
        cutlass::Tensor4DCoord(K, R, S, C_),
        cutlass::Tensor4DCoord(std::get<0>(padding), std::get<0>(padding), std::get<1>(padding), std::get<1>(padding)),
        cutlass::MatrixCoord(std::get<0>(stride), std::get<1>(stride)),
        cutlass::MatrixCoord(std::get<0>(dilation), std::get<1>(dilation)),
        cutlass::conv::Mode::kCrossCorrelation,
        split_k_slices
    );

    typename UnderlyingKernel::ElementC* ptrC = (C == at::nullopt) ?
                                            nullptr :
                                            reinterpret_cast<typename UnderlyingKernel::ElementC*>(C->data_ptr());

    torch::TensorOptions options = torch::TensorOptions().dtype(${torch_type_C}).device(B.device()).memory_format(at::MemoryFormat::ChannelsLast);
    at::Tensor D = torch::empty({N, C_, H, W}, options);
""" + _PYTORCH_CONV2D_IMPL_TEMPLATE_2x
)


_PYTORCH_CONV2D_WGRAD_IMPL_TEMPLATE_2x = (
    common._CUTLASS_KERNEL_RUN_CONV2D_2x
    + """
at::Tensor ${name}_kernel(std::tuple<int, int, int, int> weight_size, const at::Tensor& A, const at::Tensor& B, at::optional<const at::Tensor> C=at::nullopt,
    std::tuple<int, int> stride={1, 1}, std::tuple<int, int> padding={0, 0}, std::tuple<int, int> dilation={1, 1}, float alpha=1.f, float beta=0.f,
    std::string split_k_mode="serial", int split_k_slices=1) {
    int N, H, W, C_, K, R, S;
    K = std::get<0>(weight_size);
    C_ = std::get<1>(weight_size);
    R = std::get<2>(weight_size);
    S = std::get<3>(weight_size);

    N = B.size(0);
    H = B.size(2);
    W = B.size(3);

    cutlass::conv::Conv2dProblemSize problem_size(
        cutlass::Tensor4DCoord(N, H, W, C_),
        cutlass::Tensor4DCoord(K, R, S, C_),
        cutlass::Tensor4DCoord(std::get<0>(padding), std::get<0>(padding), std::get<1>(padding), std::get<1>(padding)),
        cutlass::MatrixCoord(std::get<0>(stride), std::get<1>(stride)),
        cutlass::MatrixCoord(std::get<0>(dilation), std::get<1>(dilation)),
        cutlass::conv::Mode::kCrossCorrelation,
        split_k_slices
    );

    typename UnderlyingKernel::ElementC* ptrC = (C == at::nullopt) ?
                                            nullptr :
                                            reinterpret_cast<typename UnderlyingKernel::ElementC*>(C->data_ptr());

    torch::TensorOptions options = torch::TensorOptions().dtype(${torch_type_C}).device(B.device()).memory_format(at::MemoryFormat::ChannelsLast);
    at::Tensor D = torch::empty({K, C_, R, S}, options);
""" + _PYTORCH_CONV2D_IMPL_TEMPLATE_2x
)


_PYTORCH_SETUP_PY = common._PYSTYLE_AUTOGEN_COMMENT + """
from setuptools import setup
from torch.utils.cpp_extension import BuildExtension, CUDAExtension

setup(
    name='${name}',
    ext_modules=[
        CUDAExtension('${name}', [
            '${name}.cpp',
            '${name}_kernel.cu',
        ],
        include_dirs=['${cutlass_path}/include', '${cutlass_path}/tools/util/include'],
        extra_compile_args={
            'cxx': ['-std=c++17'],
            'nvcc': ['-std=c++17', ${extra_compile_args}],
        },
        libraries=['cuda']
        ),
    ],
    cmdclass={
        'build_ext': BuildExtension
    })

"""


def _generate_setup(name: str, sourcedir: str, extra_compile_args: str=""):
    """
    Generates a setup.py file for the extension

    :param name: name of the module to generate
    :type name: str
    :param sourcedir: directory to which generated source files should be written
    :type sourcedir: str
    :param extra_compile_args: additional arguments to pass to setup.py
    :type extra_args: str
    """
    setup_py_file = os.path.join(sourcedir, "setup.py")
    setup_source = SubstituteTemplate(
        _PYTORCH_SETUP_PY, {"name": name, "cutlass_path": CUTLASS_PATH, "extra_compile_args": extra_compile_args}
    )
    with open(setup_py_file, "w") as outfile:
        outfile.write(setup_source)


class _ArchListSetter:
    """
    Utility context manager for temporarily setting the value of the ``TORCH_CUDA_ARCH_LIST``
    environment variable when building a PyTorch CUDA module.

    ``TORCH_CUDA_ARCH_LIST`` is a space-delmited list of compute capabilites for which a PyTorch
    CUDA module should be compiled.

    For example, ``TORCH_CUDA_ARCH_LIST="7.0 8.0"`` would result in the inclusion of
    ``-gencode=arch=compute_70,code=sm_70`` and ``-gencode=arch=compute_80,code=sm_80`` in the
    compilation of the module.

    This utility wraps the building of a PyTorch CUDA module with a setting of this environment
    variable according to the current compute capability being targetted.

    Example usage:

    .. highlight:: python
    .. code-block:: python

        # Temporarily set TORCH_CUDA_ARCH_LIST="8.0"
        with _ArchListSetter(80):
            # Perform JIT compilation and loading of the module
            mod = torch.utils.cpp_extension.load(...)

    :param cc: compute capability
    :type cc: int
    """

    _TORCH_CUDA_ARCH_LIST = "TORCH_CUDA_ARCH_LIST"

    def __init__(self, cc: int):
        self.cc_str = ".".join(list(str(cc)))

    def __enter__(self):
        """
        Saves the old value of TORCH_CUDA_ARCH_LIST and reset it to the new value based on ``cc``
        """
        self.old_arch_list = os.getenv(_ArchListSetter._TORCH_CUDA_ARCH_LIST)
        os.environ[_ArchListSetter._TORCH_CUDA_ARCH_LIST] = self.cc_str

        return self

    def __exit__(self, exc_type, exc_val, traceback):
        """
        Restores the old value of TORCH_CUDA_ARCH_LIST
        """
        if self.old_arch_list is None:
            del os.environ[_ArchListSetter._TORCH_CUDA_ARCH_LIST]
        else:
            os.environ[_ArchListSetter._TORCH_CUDA_ARCH_LIST] = self.old_arch_list


def _jit(name: str, cc: int, cpp_file: str, cuda_file: str):
    """
    JIT compiles and loads a PyTorch CUDA extension.

    :param name: name of the module to generate
    :type name: str
    :param cc: compute capability of the device the module should target
    :type cc: int
    :param cpp_file: path to file containing extension's C++ interface
    :type cpp_file: str
    :param cuda_file: path to file containing extension's CUDA interface
    :type cuda_file: str

    :return: loaded PyTorch module
    """

    from torch.utils.cpp_extension import load

    extra_cuda_cflags = ["-std=c++17"]
    if cc == 90:
        # PyTorch does not currently add the sm_90a target when compute capability
        # 9.0 is set within TORCH_CUDA_ARCH_LIST. Thus, we manually add the sm_90a target.
        extra_cuda_cflags.append("-gencode=arch=compute_90a,code=sm_90a")

    with _ArchListSetter(cc):
        jitmodule = load(
            name,
            [cpp_file, cuda_file],
            extra_cuda_cflags=extra_cuda_cflags,
            extra_include_paths=[
                os.path.join(CUTLASS_PATH, "include"),
                os.path.join(CUTLASS_PATH, "tools/util/include"),
            ],
            extra_ldflags=["-lcuda"],
            verbose=(logger.level == logging.DEBUG)
        )
    return jitmodule


def _pytorch_gemm(op, name: str, cc: int, jit: bool = False, sourcedir: str = ""):
    """
    Generates source for building a PyTorch CUDA module that leverages the CUTLASS GEMM
    specified by ``op``. If the ``jit`` parameter is set to true, the module is just-in-time
    compiled, loaded, and returned.

    :param op: operation to emit in the module
    :param name: name of the module to generate
    :type name: str
    :param cc: compute capability of the device the module should target
    :type cc: int
    :param jit: whether the module should be just-in-time compiled
    :type jit: bool
    :param sourcedir: directory to which generated source files should be written
    :type sourcedir: str

    :return: loaded PyTorch module if ``jit=True`` or ``None`` otherwise
    """
    if sourcedir != "" and not os.path.isdir(sourcedir):
        os.makedirs(sourcedir)

    cuda_file = os.path.join(sourcedir, name + "_kernel.cu")
    extra_kw = {}
    if op.api == ApiVersion.v3x:
        impl_template = _PYTORCH_GEMM_IMPL_TEMPLATE_3x
    else:
        impl_template = _PYTORCH_GEMM_IMPL_TEMPLATE_2x
        if op.swizzling_functor == swizzle.ThreadblockSwizzleStreamK:
            extra_kw["args"] = common._CUTLASS_KERNEL_ARGS_2x_STREAM_K
        else:
            extra_kw["args"] = common._CUTLASS_KERNEL_ARGS_2x
    impl_template = (
        _PYTORCH_GEMM_IMPL_TEMPLATE_3x
        if op.api == ApiVersion.v3x
        else _PYTORCH_GEMM_IMPL_TEMPLATE_2x
    )
    cuda_impl = SubstituteTemplate(impl_template, {"name": name, **extra_kw})
    cuda_source = SubstituteTemplate(
        _PYTORCH_CUDA_TEMPLATE,
        {
            "includes": _PYTORCH_GEMM_INCLUDES[op.api],
            "declaration": op.rt_module.emit(),
            "procedural_name": op.procedural_name(),
            "impl": cuda_impl,
            "torch_type_C": _CUTLASS_TYPE_TO_TORCH_TYPE[op.C.element],
        },
    )
    with open(cuda_file, "w") as outfile:
        outfile.write(cuda_source)

    cpp_file = os.path.join(sourcedir, name + ".cpp")
    cpp_source = SubstituteTemplate(
        _PYTORCH_GEMM_CPP_TEMPLATE,
        {"name": name, "description": f"CUTLASS {op.procedural_name()} GEMM"},
    )
    with open(cpp_file, "w") as outfile:
        outfile.write(cpp_source)

    extra_compile_args = ""
    if cc == 90:
        extra_compile_args = "'--generate-code=arch=compute_90a,code=[sm_90a]'"
    _generate_setup(name, sourcedir, extra_compile_args)

    if jit:
        return _jit(name, cc, cpp_file, cuda_file)

    return None


def _pytorch_grouped_gemm(
    op, name: str, cc: int, jit: bool = False, sourcedir: str = ""
):
    """
    Generates source for building a PyTorch CUDA module that leverages the CUTLASS grouped GEMM
    specified by ``op``. If the ``jit`` parameter is set to true, the module is just-in-time
    compiled, loaded, and returned.

    :param op: operation to emit in the module
    :param name: name of the module to generate
    :type name: str
    :param cc: compute capability of the device the module should target
    :type cc: int
    :param jit: whether the module should be just-in-time compiled
    :type jit: bool
    :param sourcedir: directory to which generated source files should be written
    :type sourcedir: str

    :return: loaded PyTorch module if ``jit=True`` or ``None`` otherwise
    """
    if op.api != ApiVersion.v2x:
        raise Exception("Grouped GEMM is currently only supported for CUTLASS 2.x")

    if sourcedir != "" and not os.path.isdir(sourcedir):
        os.makedirs(sourcedir)

    cuda_file = os.path.join(sourcedir, name + "_kernel.cu")
    cuda_impl = SubstituteTemplate(_PYTORCH_GROUPED_GEMM_IMPL_TEMPLATE, {"name": name})
    cuda_source = SubstituteTemplate(
        _PYTORCH_CUDA_TEMPLATE,
        {
            "includes": _PYTORCH_GROUPED_GEMM_INCLUDES,
            "declaration": op.rt_module.emit(),
            "procedural_name": op.procedural_name(),
            "impl": cuda_impl,
            "torch_type_C": _CUTLASS_TYPE_TO_TORCH_TYPE[op.C.element],
        },
    )
    with open(cuda_file, "w") as outfile:
        outfile.write(cuda_source)

    cpp_file = os.path.join(sourcedir, name + ".cpp")
    cpp_source = SubstituteTemplate(
        _PYTORCH_GROUPED_GEMM_CPP_TEMPLATE,
        {"name": name, "description": f"CUTLASS {op.procedural_name()} grouped GEMM"},
    )
    with open(cpp_file, "w") as outfile:
        outfile.write(cpp_source)

    _generate_setup(name, sourcedir)

    if jit:
        return _jit(name, cc, cpp_file, cuda_file)

    return None


def _pytorch_conv2d(op, name: str, cc: int, jit: bool = False, sourcedir: str = ""):
    """
    Generates source for building a PyTorch CUDA module that leverages the CUTLASS Conv2d
    specified by ``op``. If the ``jit`` parameter is set to true, the module is just-in-time
    compiled, loaded, and returned.

    :param op: operation to emit in the module
    :param name: name of the module to generate
    :type name: str
    :param cc: compute capability of the device the module should target
    :type cc: int
    :param jit: whether the module should be just-in-time compiled
    :type jit: bool
    :param sourcedir: directory to which generated source files should be written
    :type sourcedir: str

    Note that the when conv kind is `dgrad` or `wgrad`, the size of the input `(N, C, H, W)` or
    weight `(K, C, R, S)` should be provided. This is because there are multiple valid solutions
    for H/W/R/S given the same P/Q.

    :return: loaded PyTorch module if ``jit=True`` or ``None`` otherwise
    """
    if sourcedir != "" and not os.path.isdir(sourcedir):
        os.makedirs(sourcedir)
    cuda_file = os.path.join(sourcedir, name + "_kernel.cu")
    extra_kw = {}
    if op.conv_kind == ConvKind.Fprop:
        impl_template = _PYTORCH_CONV2D_FPROP_IMPL_TEMPLATE_2x
        cpp_template = _PYTORCH_CONV2D_FPROP_CPP_TEMPLATE
    elif op.conv_kind == ConvKind.Dgrad:
        impl_template = _PYTORCH_CONV2D_DGRAD_IMPL_TEMPLATE_2x
        cpp_template = _PYTORCH_CONV2D_GRAD_CPP_TEMPLATE
    elif op.conv_kind == ConvKind.Wgrad:
        impl_template = _PYTORCH_CONV2D_WGRAD_IMPL_TEMPLATE_2x
        cpp_template = _PYTORCH_CONV2D_GRAD_CPP_TEMPLATE
    extra_kw["conv_kind_name"] = ConvKindNames[op.conv_kind].capitalize()
    extra_kw["torch_type_C"] = _CUTLASS_TYPE_TO_TORCH_TYPE[op.C.element]
    cuda_impl = SubstituteTemplate(impl_template, {"name": name, **extra_kw})
    cuda_source = SubstituteTemplate(
        _PYTORCH_CUDA_TEMPLATE,
        {
            "includes": _PYTORCH_CONV2D_INCLUDES,
            "declaration": op.rt_module.emit(),
            "procedural_name": op.procedural_name(),
            "impl": cuda_impl,
            "torch_type_C": _CUTLASS_TYPE_TO_TORCH_TYPE[op.C.element],
        },
    )
    with open(cuda_file, "w") as outfile:
        outfile.write(cuda_source)

    cpp_file = os.path.join(sourcedir, name + ".cpp")
    cpp_source = SubstituteTemplate(
        cpp_template,
        {"name": name, "description": f"CUTLASS {op.procedural_name()} Conv2d"},
    )
    with open(cpp_file, "w") as outfile:
        outfile.write(cpp_source)

    _generate_setup(name, sourcedir)

    if jit:
        return _jit(name, cc, cpp_file, cuda_file)

    return None


def pytorch(op, name: str, cc: int, jit: bool = False, sourcedir: str = ""):
    """
    Generates source for building a PyTorch CUDA module that leverages the CUTLASS kernel
    specified by ``op``. If the ``jit`` parameter is set to true, the module is just-in-time
    compiled, loaded, and returned.

    The result of this method is files within ``sourcedir`` that can be used for building
    a PyTorch module.

    :param op: operation to emit in the module
    :param name: name of the module to generate
    :type name: str
    :param cc: compute capability of the device the module should target
    :type cc: int
    :param jit: whether the module should be just-in-time compiled
    :type jit: bool
    :param sourcedir: directory to which generated source files should be written
    :type sourcedir: str

    :return: loaded PyTorch module (if ``jit=True``) or None
    """
    device_op = op.device_op()
    if isinstance(op, GemmOperationUniversal):
        return _pytorch_gemm(device_op, name, cc, jit, sourcedir)
    elif isinstance(op, GemmOperationGrouped):
        return _pytorch_grouped_gemm(device_op, name, cc, jit, sourcedir)
    elif isinstance(op, Conv2dOperation):
        return _pytorch_conv2d(device_op, name, cc, jit, sourcedir)
    else:
        raise Exception(
            f"Operation type {type(op)} is not currently supported for PyTorch emission."
        )<|MERGE_RESOLUTION|>--- conflicted
+++ resolved
@@ -253,14 +253,9 @@
     DataType.f16: "torch::kF16",
     DataType.f32: "torch::kF32",
     DataType.f64: "torch::kF64",
-<<<<<<< HEAD
-    DataType.s8: "torch::I8",
-    DataType.s32: "torch::I32",
-    DataType.bf16: "torch::kBFloat16",
-=======
     DataType.s8: "torch::kI8",
     DataType.s32: "torch::kI32",
->>>>>>> b0c09ed0
+    DataType.bf16: "torch::kBFloat16",
 }
 
 _PYTORCH_GEMM_IMPL_TEMPLATE_2x = (
