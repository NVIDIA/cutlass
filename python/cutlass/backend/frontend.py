--- conflicted
+++ resolved
@@ -35,21 +35,16 @@
 cuda = lazy_import("cuda.cuda")
 import numpy as np
 
-<<<<<<< HEAD
 import dpctl
 
-from cutlass.backend.memory_manager import device_mem_alloc, todevice
-from cutlass.utils.datatypes import (
+from cutlass_cppgen.backend.memory_manager import device_mem_alloc, todevice
+from cutlass_cppgen.utils.datatypes import (
     is_cupy_tensor,
     is_numpy_tensor,
     is_torch_tensor,
     is_xpu_tensor,
     is_xpu_available
 )
-=======
-from cutlass_cppgen.backend.memory_manager import device_mem_alloc, todevice
-from cutlass_cppgen.utils.datatypes import is_cupy_tensor, is_numpy_tensor, is_torch_tensor
->>>>>>> b2dd65dc
 
 
 class NumpyFrontend:
