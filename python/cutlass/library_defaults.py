--- conflicted
+++ resolved
@@ -49,7 +49,6 @@
 # The value '11' is used to encode Intel PVC GPU in the expected format.
 _generator_ccs = [11, 50, 60, 61, 70, 75, 80, 90]
 
-<<<<<<< HEAD
 # Strip any additional information from the CUDA version
 _cuda_version = __version__.split("rc")[0]
 
@@ -71,8 +70,6 @@
 else:
     _nvcc_version = "2025.0"
 
-=======
->>>>>>> ad7b2f5e
 
 class KernelsForDataType:
     """
