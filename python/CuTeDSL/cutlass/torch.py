# SPDX-FileCopyrightText: Copyright (c) 2025 NVIDIA CORPORATION & AFFILIATES. All rights reserved.
# SPDX-License-Identifier: LicenseRef-NvidiaProprietary
#
# Use of this software is governed by the terms and conditions of the
# NVIDIA End User License Agreement (EULA), available at:
# https://docs.nvidia.com/cutlass/media/docs/pythonDSL/license.html
#
# Any use, reproduction, disclosure, or distribution of this software
# and related documentation outside the scope permitted by the EULA
# is strictly prohibited.

import ctypes
from math import prod
from dataclasses import dataclass
from enum import Enum
from typing import Optional, Type, Union

from cutlass.cute.typing import (
    Numeric,
    Boolean,
    TFloat32,
    Float8E4M3B11FNUZ,
    Float8E4M3FN,
    Float8E5M2,
    Float8E8M0FNU,
    Float4E2M1FN,
    Int4,
    Tensor,
)
from cutlass.cute.runtime import from_dlpack
import cutlass.cute as cute
import torch
import cuda.bindings.driver as cuda


def dtype(ty: Type[Numeric]):
    """
    Return the corresponding torch.dtype per the given DSL type
    """
    torch_dtype = getattr(torch, ty.__name__.lower(), None)

    torch_type_map = {
        Boolean: torch.bool,
        # TFloat32 is just alias of float32
        TFloat32: torch.float32,
        Float8E5M2: torch.float8_e5m2,
        Float8E4M3FN: torch.float8_e4m3fn,
        Float8E4M3B11FNUZ: torch.float8_e4m3fnuz,
    }
    if torch_dtype is None:
        torch_dtype = torch_type_map.get(ty)

    if torch_dtype is None:
        raise TypeError(f"{ty} is not supported by torch")
    return torch_dtype


def as_tensor(pointer, shape, torch_type):
    """Convert a pointer to a torch tensor"""
    if torch_type.itemsize == 1:
        cytype = ctypes.c_uint8
    elif torch_type.itemsize == 2:
        cytype = ctypes.c_uint16
    elif torch_type.itemsize == 4:
        cytype = ctypes.c_uint32
    elif torch_type.itemsize == 8:
        cytype = ctypes.c_uint64
    else:
        raise ValueError(f"Unsupported torch dtype: {torch_type}")
    cpointer = ctypes.cast(pointer, ctypes.POINTER(cytype))
    arr = (cpointer._type_ * prod(shape)).from_address(
        ctypes.addressof(cpointer.contents)
    )
    return torch.frombuffer(arr, dtype=torch_type).view(*shape)


@dataclass
class ScalarInitConfig:
    """Configuration for scalar initialization"""

    value: float = 0.0


@dataclass
class RandomInitConfig:
    """Configuration for random initialization"""

    min_val: int = -2
    max_val: int = 2


@dataclass
class GaussianInitConfig:
    """Configuration for Gaussian initialization"""

    mean: float = 0.0
    std: float = 1.0
    scale: float = 1.0


class TensorInitType(Enum):
    """Enumeration of tensor initialization types"""

    SKIP = "skip"
    SCALAR = "scalar"
    RANDOM = "random"
    GAUSSIAN = "gaussian"


def create_and_permute_torch_tensor(
    shape,
    dtype: "torch.dtype",
    permute_order=None,
    init_type: TensorInitType = TensorInitType.RANDOM,
    init_config: Optional[
        Union[RandomInitConfig, ScalarInitConfig, GaussianInitConfig]
    ] = None,
    device: Optional[torch.device] = None,
) -> "torch.Tensor":
    """
    Create a torch tensor with specified shape and dtype. Optionally permute it and initialize it with specified init type and config
    """
    init_dtype = torch.int32 if init_type == TensorInitType.RANDOM else torch.float32
    init_torch_tensor = torch.empty(*shape, dtype=init_dtype, device=device)
    if init_type == TensorInitType.SKIP:
        assert init_config is None
        f32_torch_tensor = init_torch_tensor
    elif init_type == TensorInitType.SCALAR:
        if init_config is None:
            init_config = ScalarInitConfig()
        else:
            if not isinstance(init_config, ScalarInitConfig):
                raise ValueError("init_config must be ScalarInitConfig()")
        f32_torch_tensor = init_torch_tensor.fill_(init_config.value)
    elif init_type == TensorInitType.RANDOM:
        if init_config is None:
            init_config = RandomInitConfig()
        else:
            if not isinstance(init_config, RandomInitConfig):
                raise ValueError("init_config must be RandomInitConfig()")
        f32_torch_tensor = init_torch_tensor.random_(
            init_config.min_val, init_config.max_val
        ).to(dtype=torch.float32)
    elif init_type == TensorInitType.GAUSSIAN:
        if init_config is None:
            init_config = GaussianInitConfig()
        else:
            if not isinstance(init_config, GaussianInitConfig):
                raise ValueError("init_config must be GaussianInitConfig()")
        f32_torch_tensor = init_torch_tensor.normal_(init_config.mean, init_config.std)
        f32_torch_tensor = f32_torch_tensor * init_config.scale
    else:
        raise ValueError(f"Invalid init type: {init_type}")

    if permute_order is not None:
        f32_torch_tensor = f32_torch_tensor.permute(permute_order)

    dtype_torch_tensor = f32_torch_tensor.to(dtype=dtype)

    return dtype_torch_tensor


def convert_cute_tensor(
    f32_torch_tensor: "torch.Tensor",
    cute_tensor: Tensor,
    dtype: Type[Numeric],
    is_dynamic_layout: bool = True,
) -> Tensor:
    """
    Change the value of the cute tensor to make its value converted from a fp32 torch tensor.
<<<<<<< HEAD
    Used for fp8 types tensor creation now.
=======
    Used for fp8 and int4 types tensor creatation now.
>>>>>>> b2ca083d
    """
    # if torch_tensor is on cpu, create a gpu copy
    if f32_torch_tensor.device.type == "cpu":
        f32_torch_tensor = f32_torch_tensor.cuda()

    # Fp8 type need explicit type conversion
    if dtype in {
        Int4,
        Float8E5M2,
        Float8E4M3FN,
        Float8E8M0FNU,
        Float4E2M1FN,
    }:
        fp32_cute_tensor = from_dlpack(f32_torch_tensor)
        if is_dynamic_layout:
            fp32_cute_tensor = fp32_cute_tensor.mark_layout_dynamic(
                f32_torch_tensor.dim_order()[-1]
            )
        # Copy and convert from f32 cute tensor to dtype cute tensor
        cute.testing.convert(fp32_cute_tensor, cute_tensor)
    return cute_tensor


def default_stream() -> cuda.CUstream:
    """
    Get default CUstream from torch stream
    """
    torch_stream = torch.cuda.default_stream()
    stream = cuda.CUstream(torch_stream.cuda_stream)
    return stream


def current_stream() -> cuda.CUstream:
    """
    Get current CUstream from torch stream
    """
    torch_stream = torch.cuda.current_stream()
    stream = cuda.CUstream(torch_stream.cuda_stream)
    return stream


def matrix(
    l: int,
    mode0: int,
    mode1: int,
    is_mode0_major: bool,
    cutlass_dtype: Type[Numeric],
    init_type: TensorInitType = TensorInitType.RANDOM,
    init_config: Optional[
        Union[RandomInitConfig, ScalarInitConfig, GaussianInitConfig]
    ] = None,
    device: Optional[torch.device] = None,
) -> torch.Tensor:
    """
    Create a torch tensor for matrix

    :param l: length of the matrix
    :param mode0: mode0 of the matrix
    :param mode1: mode1 of the matrix
    :param is_mode0_major: whether the matrix is mode0 major
    :param cutlass_dtype: cutlass dtype of the matrix
    :param init_type: type of initialization
    :param init_config: configuration for initialization
    :param device: target torch device
    """

    shape = (l, mode1, mode0) if is_mode0_major else (l, mode0, mode1)
    permute_order = (2, 1, 0) if is_mode0_major else (1, 2, 0)

    if cutlass_dtype.is_float and cutlass_dtype.width <= 8:
        torch_dtype = torch.int8
    else:
        torch_dtype = dtype(cutlass_dtype)

    if init_type == TensorInitType.RANDOM and init_config is None:
        if torch_dtype.is_signed:
            min_val = -2
            max_val = 2
        else:
            min_val = 0
            max_val = 4
        init_config = RandomInitConfig(min_val=min_val, max_val=max_val)

    # Create dtype torch tensor
    torch_tensor = create_and_permute_torch_tensor(
        shape,
        torch_dtype,
        permute_order=permute_order,
        init_type=init_type,
        init_config=init_config,
        device=device,
    )

    return torch_tensor


def cute_tensor_like(
    data_ref: torch.Tensor,
    cutlass_dtype: Type[Numeric],
    is_dynamic_layout: bool,
    assumed_align: Optional[int] = None,
) -> tuple[Tensor, torch.Tensor]:
    """
    Create a cute tensor use a torch tensor as the data source

    :param data_ref: torch tensor as the data source
    :param cutlass_dtype: cutlass dtype of the cute tensor
    :param is_dynamic_layout: whether the cute tensor uses dynamic layout
    :param assumed_align: assumed alignment of the cute tensor
    """

    # allocate device buffer for cute tensor
    if (cutlass_dtype.is_float and cutlass_dtype.width <= 8) or (
        cutlass_dtype.is_integer and cutlass_dtype.width == 4
    ):
        torch_dtype = torch.int8
    else:
        torch_dtype = dtype(cutlass_dtype)
    torch_tensor = torch.empty_like(data_ref, dtype=torch_dtype, device="cuda")

    # create cute tensor using the device buffer
    cute_tensor = from_dlpack(torch_tensor, assumed_align=assumed_align)
    cute_tensor.element_type = cutlass_dtype
    if is_dynamic_layout:
        for i, stride in enumerate(torch_tensor.stride()):
            if stride == 1:
                leading_dim = i
                break
        cute_tensor = cute_tensor.mark_layout_dynamic(leading_dim=leading_dim)

    # initialize the cute tensor data
    if (cutlass_dtype.is_float and cutlass_dtype.width <= 8) or (
        cutlass_dtype.is_integer and cutlass_dtype.width == 4
    ):
        cute_tensor = convert_cute_tensor(
            data_ref.to(dtype=torch.float32),
            cute_tensor,
            cutlass_dtype,
            is_dynamic_layout,
        )
    else:
        torch_tensor.copy_(data_ref.to(dtype=torch_dtype))

    return cute_tensor, torch_tensor<|MERGE_RESOLUTION|>--- conflicted
+++ resolved
@@ -168,11 +168,7 @@
 ) -> Tensor:
     """
     Change the value of the cute tensor to make its value converted from a fp32 torch tensor.
-<<<<<<< HEAD
-    Used for fp8 types tensor creation now.
-=======
     Used for fp8 and int4 types tensor creatation now.
->>>>>>> b2ca083d
     """
     # if torch_tensor is on cpu, create a gpu copy
     if f32_torch_tensor.device.type == "cpu":
