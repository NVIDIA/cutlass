--- conflicted
+++ resolved
@@ -117,11 +117,7 @@
             input_keys = ["C", "alpha", "beta"]
             result_keys = ["D"]
             launcher.verify((m, n, k), input_keys, result_keys, l)
-<<<<<<< HEAD
-            
-=======
-    
->>>>>>> 9baa06dd
+ 
     def test_tanh(self):
         """
         Test Tanh op
