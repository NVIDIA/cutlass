--- conflicted
+++ resolved
@@ -299,7 +299,7 @@
         scope_min = -1;
 
       }
-
+    
     }
     else if (cute::is_any_of_v<Element, cutlass::bfloat16_t, cutlass::half_t>) {
       scope_max = 1;
@@ -2689,14 +2689,8 @@
   bool force_legacy_epilogue = false,
   typename ElementA = typename Gemm::GemmKernel::ElementA,
   typename ElementB = typename Gemm::GemmKernel::ElementB
-<<<<<<< HEAD
-  , typename RuntimeDatatypeA = void* 
-  , typename RuntimeDatatypeB = void*,
-  typename DecompositionMode = cutlass::gemm::kernel::detail::PersistentTileSchedulerSm90StreamKParams::DecompositionMode
-=======
   , typename RuntimeDatatypeA = void*
   , typename RuntimeDatatypeB = void*
->>>>>>> b2dd65dc
 >
 struct TestbedImpl {
   // Kernel data types
@@ -3148,14 +3142,8 @@
   bool force_legacy_epilogue = false,
   typename ElementA = typename Gemm::GemmKernel::ElementA,
   typename ElementB = typename Gemm::GemmKernel::ElementB
-<<<<<<< HEAD
-  , typename RuntimeDatatypeA = void* 
-  , typename RuntimeDatatypeB = void*,
-  typename DecompositionMode = cutlass::gemm::kernel::detail::PersistentTileSchedulerSm90StreamKParams::DecompositionMode
-=======
   , typename RuntimeDatatypeA = void*
   , typename RuntimeDatatypeB = void*
->>>>>>> b2dd65dc
 >
 struct Testbed3x {
 
@@ -3165,14 +3153,8 @@
                         force_legacy_epilogue,
                         ElementA,
                         ElementB
-<<<<<<< HEAD
-                        , RuntimeDatatypeA 
-                        , RuntimeDatatypeB,
-                        DecompositionMode
-=======
                         , RuntimeDatatypeA
                         , RuntimeDatatypeB
->>>>>>> b2dd65dc
                         >;
   using Kernel      = typename Gemm::GemmKernel;
   using Epilogue    = typename Gemm::GemmKernel::CollectiveEpilogue;
