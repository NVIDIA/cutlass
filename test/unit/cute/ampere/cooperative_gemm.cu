/***************************************************************************************************
 * Copyright (c) 2023 - 2025 NVIDIA CORPORATION & AFFILIATES. All rights reserved.
 * SPDX-License-Identifier: BSD-3-Clause
 *
 * Redistribution and use in source and binary forms, with or without
 * modification, are permitted provided that the following conditions are met:
 *
 * 1. Redistributions of source code must retain the above copyright notice, this
 * list of conditions and the following disclaimer.
 *
 * 2. Redistributions in binary form must reproduce the above copyright notice,
 * this list of conditions and the following disclaimer in the documentation
 * and/or other materials provided with the distribution.
 *
 * 3. Neither the name of the copyright holder nor the names of its
 * contributors may be used to endorse or promote products derived from
 * this software without specific prior written permission.
 *
 * THIS SOFTWARE IS PROVIDED BY THE COPYRIGHT HOLDERS AND CONTRIBUTORS "AS IS"
 * AND ANY EXPRESS OR IMPLIED WARRANTIES, INCLUDING, BUT NOT LIMITED TO, THE
 * IMPLIED WARRANTIES OF MERCHANTABILITY AND FITNESS FOR A PARTICULAR PURPOSE ARE
 * DISCLAIMED. IN NO EVENT SHALL THE COPYRIGHT HOLDER OR CONTRIBUTORS BE LIABLE
 * FOR ANY DIRECT, INDIRECT, INCIDENTAL, SPECIAL, EXEMPLARY, OR CONSEQUENTIAL
 * DAMAGES (INCLUDING, BUT NOT LIMITED TO, PROCUREMENT OF SUBSTITUTE GOODS OR
 * SERVICES; LOSS OF USE, DATA, OR PROFITS; OR BUSINESS INTERRUPTION) HOWEVER
 * CAUSED AND ON ANY THEORY OF LIABILITY, WHETHER IN CONTRACT, STRICT LIABILITY,
 * OR TORT (INCLUDING NEGLIGENCE OR OTHERWISE) ARISING IN ANY WAY OUT OF THE USE
 * OF THIS SOFTWARE, EVEN IF ADVISED OF THE POSSIBILITY OF SUCH DAMAGE.
 *
 **************************************************************************************************/

#include "cutlass_unit_test.h"

#include <cute/tensor.hpp>
#include <cute/swizzle.hpp> // cute::Swizzle
#include <cute/swizzle_layout.hpp> // cute::compose(cute::Swizzle)

#include "../cooperative_gemm_common.hpp"

using namespace cute;

TEST(SM80_CuTe_Ampere, CooperativeGemm1_Half_MMA) {
  constexpr uint32_t thread_block_size = 128;
  using value_type = cutlass::half_t;

  auto shape_mnk = Shape<_64, _64, _64>{};
  auto tiled_mma =
      TiledMMA<
        MMA_Atom<SM80_16x8x8_F16F16F16F16_TN>,
        Layout<Shape<_2, _2, _1>>
      >{};

  test_cooperative_gemm_col_major_layout<thread_block_size, value_type>(shape_mnk, tiled_mma);
}

TEST(SM80_CuTe_Ampere, CooperativeGemm2_Double_MMA) {
  constexpr uint32_t thread_block_size = 128;
  using value_type = double;

  auto shape_mnk = Shape<_64, _64, _64>{};
  auto tiled_mma =
      TiledMMA<
        MMA_Atom<SM80_8x8x4_F64F64F64F64_TN>,
         Layout<Shape<_2,_2,_1>>
      >{};

  test_cooperative_gemm_col_major_layout<thread_block_size, value_type>(shape_mnk, tiled_mma);
}

TEST(SM80_CuTe_Ampere, CooperativeGemm3_Half_MMA_CustomSmemLayouts) {
  constexpr uint32_t thread_block_size = 128;
  constexpr uint32_t max_vec_bits = 128;
  using value_type = cutlass::half_t;

  auto shape_mnk = Shape<_128, _128, _128>{};
  auto tiled_mma =
    TiledMMA<
      MMA_Atom<SM80_16x8x16_F16F16F16F16_TN>,
      Layout<Shape<_2, _2, _1>>, // 2x2x1 thread group
      Tile<_32, _32, _16> // 32x32x16 MMA for LDSM, 1x2x1 value group`
    >{};

  auto smem_a_atom_layout = Layout<Shape<_64, _8>, Stride< _1,_64>>{};
  auto smem_b_atom_layout = Layout<Shape< _8,_32>, Stride<_32, _1>>{};
  auto smem_c_atom_layout = make_layout(select<0,1>(shape_mnk));

  test_cooperative_gemm_col_major_layout<thread_block_size,
                                         max_vec_bits,
                                         value_type,
                                         value_type,
                                         value_type>
    (smem_a_atom_layout,
    smem_b_atom_layout,
    smem_c_atom_layout,
    shape_mnk, tiled_mma);
}

TEST(SM80_CuTe_Ampere, CooperativeGemm4_Half_MMA_SwizzledSmemLayouts) {
  constexpr uint32_t thread_block_size = 128;
  constexpr uint32_t max_vec_bits = 128;
  using value_type = cutlass::half_t;

  auto shape_mnk = Shape<_128, _128, _128>{};
  auto tiled_mma =
    TiledMMA<
      MMA_Atom<SM80_16x8x16_F16F16F16F16_TN>,
      Layout<Shape<_2, _2, _1>>, // 2x2x1 thread group
      Tile<_32, _32, _16> // 32x32x16 MMA for LDSM, 1x2x1 value group`
    >{};

  // RowMajor
  auto smem_a_atom_layout =
    composition(Swizzle<3,3,3>{},
                Layout<Shape < _8,_64>,
                       Stride<_64, _1>>{});
  // ColMajor
  auto smem_b_atom_layout =
    composition(Swizzle<3,3,3>{},
                Layout<Shape <_64, _8>,
                       Stride< _1,_64>>{});

  auto smem_c_atom_layout = make_layout(select<0, 1>(shape_mnk), GenRowMajor{});

  auto gmem_a_layout = make_layout(select<0, 2>(shape_mnk), GenRowMajor{});
  auto gmem_b_layout = make_layout(select<1, 2>(shape_mnk), GenColMajor{});
  auto gmem_c_layout = make_layout(select<0, 1>(shape_mnk), GenRowMajor{});

  auto smem_a_layout = tile_to_shape(
      smem_a_atom_layout,
      make_shape(shape<0>(gmem_a_layout), shape<1>(gmem_a_layout)));

  auto smem_b_layout = tile_to_shape(
      smem_b_atom_layout,
      make_shape(shape<0>(gmem_b_layout), shape<1>(gmem_b_layout)));

  auto smem_c_layout = tile_to_shape(
      smem_c_atom_layout,
      make_shape(shape<0>(gmem_c_layout), shape<1>(gmem_c_layout)));

  test_cooperative_gemm<thread_block_size,
                        max_vec_bits,
                        value_type,
                        value_type,
                        value_type>
    (gmem_a_layout,
     gmem_b_layout,
     gmem_c_layout,
     smem_a_layout,
     smem_b_layout,
     smem_c_layout,
     tiled_mma,
     cute::identity{}, // TransformLoadA
     cute::identity{}, // TransformLoadB
     cute::identity{}, // TransformLoadC
     cute::identity{}, // TransformStoreC
     SM75_U32x4_LDSM_N{}, // A
     SM75_U16x8_LDSM_T{}, // B
     AutoVectorizingCopyWithAssumedAlignment<128>{}); // C
}

TEST(SM80_CuTe_Ampere, CooperativeGemm5_Double_MMA_SwizzledSmemLayouts) {
  constexpr uint32_t thread_block_size = 128;
  constexpr uint32_t max_vec_bits = 128;
  using value_type = double;

  auto shape_mnk = Shape<_128, _64, _16>{};
  auto tiled_mma =
      TiledMMA<MMA_Atom<SM80_8x8x4_F64F64F64F64_TN>,        // Atom
               Layout<Shape<_2, _2, _1>>,                   // Atom layout
               Tile<Layout<Shape<_16, _2>, Stride<_2, _1>>, // 32x32x4 MMA with perm for load vectorization
                    Layout<Shape<_16, _2>, Stride<_2, _1>>,
                    Underscore>>{};

  auto smem_a_atom_layout =
      composition(Swizzle<2,2,2>{},
                  Layout<Shape <_16, _4>,
                         Stride< _1,_16>>{}); // M, K
  auto smem_b_atom_layout =
      composition(Swizzle<2,2,2>{},
                  Layout<Shape <_16, _4>,
                         Stride< _1,_16>>{}); // N, K

  auto smem_c_atom_layout = make_layout(select<0, 1>(shape_mnk), GenRowMajor{});

  auto gmem_a_layout = make_layout(select<0, 2>(shape_mnk), GenRowMajor{});
  auto gmem_b_layout = make_layout(select<1, 2>(shape_mnk), GenColMajor{});
  auto gmem_c_layout = make_layout(select<0, 1>(shape_mnk), GenRowMajor{});

  auto smem_a_layout = tile_to_shape(
      smem_a_atom_layout,
      make_shape(shape<0>(gmem_a_layout), shape<1>(gmem_a_layout)));
  auto smem_b_layout = tile_to_shape(
      smem_b_atom_layout,
      make_shape(shape<0>(gmem_b_layout), shape<1>(gmem_b_layout)));
  auto smem_c_layout = tile_to_shape(
      smem_c_atom_layout,
      make_shape(shape<0>(gmem_c_layout), shape<1>(gmem_c_layout)));

  test_cooperative_gemm<thread_block_size,
                        max_vec_bits,
                        value_type,
                        value_type,
                        value_type>
    (gmem_a_layout,
     gmem_b_layout,
     gmem_c_layout,
     smem_a_layout,
     smem_b_layout,
     smem_c_layout,
     tiled_mma);
}

TEST(SM80_CuTe_Ampere, CooperativeGemm6_MixedPrecisionFP16FP32_MMA) {
  constexpr uint32_t thread_block_size = 128;
  constexpr uint32_t max_vec_bits = 128;
  using TA = cutlass::half_t;
  using TB = cutlass::half_t;
  using TC = float;

  auto shape_mnk = Shape<_64, _64, _64>{};
  auto tiled_mma =
      TiledMMA<
        MMA_Atom<SM80_16x8x8_F32F16F16F32_TN>,
        Layout<Shape<_2, _2, _1>>
      >{};

  test_cooperative_gemm_col_major_layout<thread_block_size, max_vec_bits, TA, TB, TC>(shape_mnk, tiled_mma);
}

TEST(SM80_CuTe_Ampere, CooperativeGemm7_MixedPrecisionBF16FP32_MMA) {
  constexpr uint32_t thread_block_size = 128;
  constexpr uint32_t max_vec_bits = 128;
  using TA = cutlass::bfloat16_t;
  using TB = cutlass::bfloat16_t;
  using TC = float;

  auto shape_mnk = Shape<_64, _64, _64>{};
  auto tiled_mma =
      TiledMMA<
        MMA_Atom<SM80_16x8x8_F32BF16BF16F32_TN>,
        Layout<Shape<_2, _2, _1>>
      >{};

  test_cooperative_gemm_col_major_layout<thread_block_size, max_vec_bits, TA, TB, TC>(shape_mnk, tiled_mma);
}

TEST(SM80_CuTe_Ampere, CooperativeGemm8_MixedPrecisionTF32FP32_MMA) {
  constexpr uint32_t thread_block_size = 128;
  constexpr uint32_t max_vec_bits = 128;
  using TA = cutlass::tfloat32_t;
  using TB = cutlass::tfloat32_t;
  using TC = float;

  auto shape_mnk = Shape<_64, _64, _64>{};
  auto tiled_mma =
      TiledMMA<
        MMA_Atom<SM80_16x8x8_F32TF32TF32F32_TN>,
        Layout<Shape<_2, _2, _1>>
      >{};

  test_cooperative_gemm_col_major_layout<thread_block_size, max_vec_bits, TA, TB, TC>(shape_mnk, tiled_mma);
}

TEST(SM80_CuTe_Ampere, CooperativeGemm9_C64C64C64_MMA_Dynamic) {
  constexpr uint32_t thread_block_size = 256;
  constexpr int MaxVecBits = 128;
  using TA = cutlass::complex<double>;
  using TB = cutlass::complex<double>;
  using TC = cutlass::complex<double>;

  auto tiled_mma =
      TiledMMA<
        MMA_Atom<SM80_8x8x4_C64C64C64C64_TN>,
        Layout<Shape<_4, _4, _1>, Stride<_1, _4, _0>>,
        Tile<Underscore, Underscore, Underscore>
      >{};

  auto a_layout = make_layout(Shape<Int<13>,Int<35>>{}, make_stride(44, 1));
  auto b_layout = make_layout(Shape< Int<7>, Int<35>>{}, make_stride(44, 1));
  auto c_layout = make_layout(Shape<Int<13>,  Int<7>>{}, make_stride(1, 30));

  test_cooperative_gemm<thread_block_size,
                        MaxVecBits,
                        TA, TB, TC>
    (a_layout,
     b_layout,
     c_layout,
     a_layout,
     b_layout,
     c_layout,
     tiled_mma);
}

TEST(SM80_CuTe_Ampere, CooperativeGemm9_C64C64C64_MMA) {
  constexpr uint32_t thread_block_size = 256;
  constexpr int MaxVecBits = 128;
  using TA = cutlass::complex<double>;
  using TB = cutlass::complex<double>;
  using TC = cutlass::complex<double>;

  auto tiled_mma =
      TiledMMA<
        MMA_Atom<SM80_8x8x4_C64C64C64C64_TN>,
        Layout<Shape<_4, _4, _1>, Stride<_1, _4, _0>>,
        Tile<Underscore, Underscore, Underscore>
      >{};

  auto a_layout = Layout<Shape<Int<13>,Int<35>>, Stride<Int<44>, Int<1> >>{};
  auto b_layout = Layout<Shape< Int<7>, Int<35>>, Stride<Int<44>, Int<1> >>{};
  auto c_layout = Layout<Shape<Int<13>,  Int<7>>, Stride< Int<1>, Int<30>>>{};

  test_cooperative_gemm<thread_block_size,
                        MaxVecBits,
                        TA, TB, TC>
    (a_layout,
     b_layout,
     c_layout,
     a_layout,
     b_layout,
     c_layout,
     tiled_mma);
}

TEST(SM80_CuTe_Ampere, CooperativeGemm10_F16F64F16_FMA) {

  constexpr uint32_t thread_block_size = 256;
  constexpr int MaxVecBits = 128;
  using TA = cutlass::half_t;
  using TB = double;
  using TC = cutlass::half_t;

  auto tiled_mma =
      TiledMMA<
        MMA_Atom<UniversalFMA<half_t, half_t, double, half_t>>,
        Layout<Shape<_16, _16, _1>, Stride<_1, _16, _0>>,
        Tile<Underscore, Underscore, Underscore>
      >{};

  auto a_layout = Layout<Shape<Int<64>,Int<64>>, Stride<Int<64>, Int< 1>>>{};
  auto b_layout = Layout<Shape<Int<64>,Int<64>>, Stride<Int< 1>, Int<64>>>{};
  auto c_layout = Layout<Shape<Int<64>,Int<64>>, Stride<Int< 1>, Int<64>>>{};

  test_cooperative_gemm<thread_block_size,
                        MaxVecBits,
                        TA,
                        TB,
                        TC>
    (a_layout,
     b_layout,
     c_layout,
     a_layout,
     b_layout,
     c_layout,
     tiled_mma);
}

TEST(SM80_CuTe_Ampere, CooperativeGemmComposedStride) {

  constexpr uint32_t thread_block_size = 128;
  constexpr int MaxVecBits = 16;
  using T = cute::half_t;

  auto tiled_mma =
      TiledMMA<
        MMA_Atom<SM80_16x8x16_F16F16F16F16_TN>,
        Layout<Shape<_2, _2, _1>, Stride<_1, _2, _0>>,
        Tile<Underscore, Underscore, Underscore>
      >{};

  auto swizzle = cute::Swizzle<3, 3, 3>{};
  auto offset = cute::_0{};
  auto atom_tile_right = cute::make_layout(cute::Shape<cute::_8, cute::_64>{}, cute::LayoutRight{});
  auto FP16AtomLayoutRight = cute::composition(swizzle, offset, atom_tile_right);

  auto shape = cute::Shape<cute::Int<128>, cute::Int<128>>{};
  auto global_a_layout = cute::make_layout(shape, cute::LayoutRight{});
  auto global_b_layout = cute::make_layout(shape, cute::LayoutLeft{});
  auto global_c_layout = cute::make_layout(shape, cute::LayoutRight{});

  // This is for A row major, B col major according to CUTLASS default configs
  auto a_layout = cute::tile_to_shape(FP16AtomLayoutRight, global_a_layout);
  auto b_layout = cute::tile_to_shape(FP16AtomLayoutRight, global_b_layout);
  auto c_layout = global_c_layout;

  test_cooperative_gemm<thread_block_size,
                        MaxVecBits,
                        T, T, T>
    (a_layout,
     b_layout,
     c_layout,
     a_layout,
     b_layout,
     c_layout,
     tiled_mma);
}

TEST(SM80_CuTe_Ampere, CooperativeGemm8_MixedPrecisionTF32FP32_Transform) {
  constexpr uint32_t thread_block_size = 64;
  constexpr uint32_t max_vec_bits = 16;
  using TA = cutlass::tfloat32_t;
  using TB = cutlass::tfloat32_t;
  using TC = float;

  auto shape_mnk = Shape<C<9>, C<9>, C<9>>{};
  auto tiled_mma =
      TiledMMA<
        MMA_Atom<SM80_16x8x8_F32TF32TF32F32_TN>,
        Layout<Shape<_1, _2, _1>>
      >{};

  test_cooperative_gemm_col_major_layout<thread_block_size, max_vec_bits, TA, TB, TC>
    (shape_mnk, tiled_mma, cute::negate{}, cute::negate{}, cute::negate{}, cute::negate{});
}

TEST(SM80_CuTe_Ampere, CooperativeGemm8_MixedPrecisionTF32FP32_TransformPrecision) {
  constexpr uint32_t thread_block_size = 64;
  constexpr uint32_t max_vec_bits = 16;
  using InputTA = cutlass::half_t;
  using InputTB = cutlass::half_t;
  using InputTC = cutlass::half_t;

  using ComputeTA = cutlass::tfloat32_t;
  using ComputeTB = cutlass::tfloat32_t;
  using ComputeTC = float;

  auto shape_mnk = Shape<C<9>, C<9>, C<9>>{};
  auto tiled_mma =
      TiledMMA<
        MMA_Atom<SM80_16x8x8_F32TF32TF32F32_TN>,
        Layout<Shape<_1, _2, _1>>
      >{};

  test_cooperative_gemm_col_major_layout<thread_block_size, max_vec_bits, InputTA, InputTB, InputTC>
    (shape_mnk, tiled_mma);
}

TEST(SM80_CuTe_Ampere, CooperativeGemm8_MixedPrecisionTF32FP32_TransformPrecisionReg) {
  constexpr uint32_t thread_block_size = 64;
  constexpr uint32_t max_vec_bits = 16;
  using InputTA = cutlass::half_t;
  using InputTB = cutlass::half_t;
  using InputTC = cutlass::half_t;

  using ComputeTA = cutlass::tfloat32_t;
  using ComputeTB = cutlass::tfloat32_t;
  using ComputeTC = float;

  auto shape_mnk = Shape<C<9>, C<9>, C<9>>{};
  auto tiled_mma =
      TiledMMA<
        MMA_Atom<SM80_16x8x8_F32TF32TF32F32_TN>,
        Layout<Shape<_1, _2, _1>>
      >{};

  test_cooperative_gemm_col_major_layout_rmem_c<thread_block_size, max_vec_bits, InputTA, InputTB, InputTC>
    (shape_mnk, tiled_mma);
}

TEST(SM80_CuTe_Ampere, CooperativeGemm1_Half_MMA_Reg) {
  using value_type = cutlass::half_t;

  auto shape_mnk = Shape<_64, _64, _64>{};

  constexpr uint32_t thread_block_size = 128;

  auto tiled_mma =
      TiledMMA<
        MMA_Atom<SM80_16x8x8_F16F16F16F16_TN>,
        Layout<Shape<_2, _2, _1>>
      >{};

  test_cooperative_gemm_col_major_layout_rmem_c<thread_block_size, value_type>(shape_mnk, tiled_mma);
}

TEST(SM80_CuTe_Ampere, CooperativeGemm2_Double_MMA_Reg) {
  constexpr uint32_t thread_block_size = 128;
  using value_type = double;

  auto shape_mnk = Shape<_64, _64, _64>{};
  auto tiled_mma =
      TiledMMA<
        MMA_Atom<SM80_8x8x4_F64F64F64F64_TN>,
         Layout<Shape<_2,_2,_1>>
      >{};

  test_cooperative_gemm_col_major_layout_rmem_c<thread_block_size, value_type>(shape_mnk, tiled_mma);
}

TEST(SM80_CuTe_Ampere, CooperativeGemm2_Double_MMA_Predicated_Reg) {
  constexpr uint32_t thread_block_size = 128;
  using value_type = double;

  auto shape_mnk = Shape<C<62>, C<62>, C<62>>{};
  auto tiled_mma =
      TiledMMA<
        MMA_Atom<SM80_8x8x4_F64F64F64F64_TN>,
         Layout<Shape<_2,_2,_1>>
      >{};

  test_cooperative_gemm_col_major_layout_rmem_c<thread_block_size, value_type>(shape_mnk, tiled_mma);
}

<<<<<<< HEAD
TEST(SM89_CuTe_Ada, CooperativeGemm_e4m3e4m3f32_MMA) {
  using TA = cutlass::float_e4m3_t;
  using TB = cutlass::float_e4m3_t;
  using TC = float;

  constexpr uint32_t thread_block_size = 128;
  constexpr int MaxVecBits = 128;

  auto shape_mnk = Shape<_64, _64, _64>{};
  auto tiled_mma =
      TiledMMA<
        MMA_Atom<SM89_16x8x32_F32E4M3E4M3F32_TN>,
        Layout<Shape<_2, _2, _1>>
      >{};

  test_cooperative_gemm_col_major_layout<thread_block_size, MaxVecBits, TA, TB, TC>(shape_mnk, tiled_mma);
}

TEST(SM89_CuTe_Ada, CooperativeGemm_e4m3e5m2f32_MMA) {
  using TA = cutlass::float_e4m3_t;
  using TB = cutlass::float_e5m2_t;
  using TC = float;

  constexpr uint32_t thread_block_size = 128;
  constexpr int MaxVecBits = 128;

  auto shape_mnk = Shape<_64, _64, _64>{};
  auto tiled_mma =
      TiledMMA<
        MMA_Atom<SM89_16x8x32_F32E4M3E5M2F32_TN>,
        Layout<Shape<_2, _2, _1>>
      >{};
  
  test_cooperative_gemm_col_major_layout<thread_block_size, MaxVecBits, TA, TB, TC>(shape_mnk, tiled_mma);
}

TEST(SM89_CuTe_Ada, CooperativeGemm_e5m2e4m3f32_MMA) {
  using TA = cutlass::float_e5m2_t;
  using TB = cutlass::float_e4m3_t;
  using TC = float;

  constexpr uint32_t thread_block_size = 128;
  constexpr int MaxVecBits = 128;

  auto shape_mnk = Shape<_64, _64, _64>{};
  auto tiled_mma =
      TiledMMA<
        MMA_Atom<SM89_16x8x32_F32E5M2E4M3F32_TN>,
        Layout<Shape<_2, _2, _1>>
      >{};
  
  test_cooperative_gemm_col_major_layout<thread_block_size, MaxVecBits, TA, TB, TC>(shape_mnk, tiled_mma);
}

TEST(SM89_CuTe_Ada, CooperativeGemm_e5m2e5m2f32_MMA) {
  using TA = cutlass::float_e5m2_t;
  using TB = cutlass::float_e5m2_t;
  using TC = float;

  constexpr uint32_t thread_block_size = 128;
  constexpr int MaxVecBits = 128;

  auto shape_mnk = Shape<_64, _64, _64>{};
  auto tiled_mma =
      TiledMMA<
        MMA_Atom<SM89_16x8x32_F32E5M2E5M2F32_TN>,
        Layout<Shape<_2, _2, _1>>
      >{};

  test_cooperative_gemm_col_major_layout<thread_block_size, MaxVecBits, TA, TB, TC>(shape_mnk, tiled_mma);
=======
TEST(SM80_CuTe_Ampere, CooperativeGemmLDSMx2) {

  constexpr uint32_t thread_block_size = 128;
  constexpr int MaxVecBits = 128;
  using TA = cute::half_t;
  using TB = cute::half_t;
  using TC = float;

  auto tiled_mma =
      TiledMMA<
        MMA_Atom<SM80_16x8x16_F32F16F16F32_TN>,
        Layout<Shape<_2, _2, _1>, Stride<_1, _2, _0>>,
        Tile<_32, _16, _16>
      >{};

  auto global_a_layout = make_layout(Shape<_32, _32>{}, LayoutRight{});
  auto global_b_layout = make_layout(Shape<_16, _32>{}, LayoutRight{});
  auto global_c_layout = make_layout(Shape<_32, _16>{}, LayoutRight{});

  test_cooperative_gemm<thread_block_size,
                        MaxVecBits,
                        TA, TB, TC>
    (global_a_layout,
     global_b_layout,
     global_c_layout,
     global_a_layout,
     global_b_layout,
     global_c_layout,
     tiled_mma, 
     identity{}, 
     identity{},
     identity{},
     identity{},
     SM75_U32x4_LDSM_N{},
     SM75_U32x2_LDSM_N{});
>>>>>>> 79fc51f4
}<|MERGE_RESOLUTION|>--- conflicted
+++ resolved
@@ -500,78 +500,6 @@
   test_cooperative_gemm_col_major_layout_rmem_c<thread_block_size, value_type>(shape_mnk, tiled_mma);
 }
 
-<<<<<<< HEAD
-TEST(SM89_CuTe_Ada, CooperativeGemm_e4m3e4m3f32_MMA) {
-  using TA = cutlass::float_e4m3_t;
-  using TB = cutlass::float_e4m3_t;
-  using TC = float;
-
-  constexpr uint32_t thread_block_size = 128;
-  constexpr int MaxVecBits = 128;
-
-  auto shape_mnk = Shape<_64, _64, _64>{};
-  auto tiled_mma =
-      TiledMMA<
-        MMA_Atom<SM89_16x8x32_F32E4M3E4M3F32_TN>,
-        Layout<Shape<_2, _2, _1>>
-      >{};
-
-  test_cooperative_gemm_col_major_layout<thread_block_size, MaxVecBits, TA, TB, TC>(shape_mnk, tiled_mma);
-}
-
-TEST(SM89_CuTe_Ada, CooperativeGemm_e4m3e5m2f32_MMA) {
-  using TA = cutlass::float_e4m3_t;
-  using TB = cutlass::float_e5m2_t;
-  using TC = float;
-
-  constexpr uint32_t thread_block_size = 128;
-  constexpr int MaxVecBits = 128;
-
-  auto shape_mnk = Shape<_64, _64, _64>{};
-  auto tiled_mma =
-      TiledMMA<
-        MMA_Atom<SM89_16x8x32_F32E4M3E5M2F32_TN>,
-        Layout<Shape<_2, _2, _1>>
-      >{};
-  
-  test_cooperative_gemm_col_major_layout<thread_block_size, MaxVecBits, TA, TB, TC>(shape_mnk, tiled_mma);
-}
-
-TEST(SM89_CuTe_Ada, CooperativeGemm_e5m2e4m3f32_MMA) {
-  using TA = cutlass::float_e5m2_t;
-  using TB = cutlass::float_e4m3_t;
-  using TC = float;
-
-  constexpr uint32_t thread_block_size = 128;
-  constexpr int MaxVecBits = 128;
-
-  auto shape_mnk = Shape<_64, _64, _64>{};
-  auto tiled_mma =
-      TiledMMA<
-        MMA_Atom<SM89_16x8x32_F32E5M2E4M3F32_TN>,
-        Layout<Shape<_2, _2, _1>>
-      >{};
-  
-  test_cooperative_gemm_col_major_layout<thread_block_size, MaxVecBits, TA, TB, TC>(shape_mnk, tiled_mma);
-}
-
-TEST(SM89_CuTe_Ada, CooperativeGemm_e5m2e5m2f32_MMA) {
-  using TA = cutlass::float_e5m2_t;
-  using TB = cutlass::float_e5m2_t;
-  using TC = float;
-
-  constexpr uint32_t thread_block_size = 128;
-  constexpr int MaxVecBits = 128;
-
-  auto shape_mnk = Shape<_64, _64, _64>{};
-  auto tiled_mma =
-      TiledMMA<
-        MMA_Atom<SM89_16x8x32_F32E5M2E5M2F32_TN>,
-        Layout<Shape<_2, _2, _1>>
-      >{};
-
-  test_cooperative_gemm_col_major_layout<thread_block_size, MaxVecBits, TA, TB, TC>(shape_mnk, tiled_mma);
-=======
 TEST(SM80_CuTe_Ampere, CooperativeGemmLDSMx2) {
 
   constexpr uint32_t thread_block_size = 128;
@@ -607,5 +535,76 @@
      identity{},
      SM75_U32x4_LDSM_N{},
      SM75_U32x2_LDSM_N{});
->>>>>>> 79fc51f4
-}+}
+
+TEST(SM89_CuTe_Ada, CooperativeGemm_e4m3e4m3f32_MMA) {
+  using TA = cutlass::float_e4m3_t;
+  using TB = cutlass::float_e4m3_t;
+  using TC = float;
+
+  constexpr uint32_t thread_block_size = 128;
+  constexpr int MaxVecBits = 128;
+
+  auto shape_mnk = Shape<_64, _64, _64>{};
+  auto tiled_mma =
+      TiledMMA<
+        MMA_Atom<SM89_16x8x32_F32E4M3E4M3F32_TN>,
+        Layout<Shape<_2, _2, _1>>
+      >{};
+
+  test_cooperative_gemm_col_major_layout<thread_block_size, MaxVecBits, TA, TB, TC>(shape_mnk, tiled_mma);
+}
+
+TEST(SM89_CuTe_Ada, CooperativeGemm_e4m3e5m2f32_MMA) {
+  using TA = cutlass::float_e4m3_t;
+  using TB = cutlass::float_e5m2_t;
+  using TC = float;
+
+  constexpr uint32_t thread_block_size = 128;
+  constexpr int MaxVecBits = 128;
+
+  auto shape_mnk = Shape<_64, _64, _64>{};
+  auto tiled_mma =
+      TiledMMA<
+        MMA_Atom<SM89_16x8x32_F32E4M3E5M2F32_TN>,
+        Layout<Shape<_2, _2, _1>>
+      >{};
+  
+  test_cooperative_gemm_col_major_layout<thread_block_size, MaxVecBits, TA, TB, TC>(shape_mnk, tiled_mma);
+}
+
+TEST(SM89_CuTe_Ada, CooperativeGemm_e5m2e4m3f32_MMA) {
+  using TA = cutlass::float_e5m2_t;
+  using TB = cutlass::float_e4m3_t;
+  using TC = float;
+
+  constexpr uint32_t thread_block_size = 128;
+  constexpr int MaxVecBits = 128;
+
+  auto shape_mnk = Shape<_64, _64, _64>{};
+  auto tiled_mma =
+      TiledMMA<
+        MMA_Atom<SM89_16x8x32_F32E5M2E4M3F32_TN>,
+        Layout<Shape<_2, _2, _1>>
+      >{};
+  
+  test_cooperative_gemm_col_major_layout<thread_block_size, MaxVecBits, TA, TB, TC>(shape_mnk, tiled_mma);
+}
+
+TEST(SM89_CuTe_Ada, CooperativeGemm_e5m2e5m2f32_MMA) {
+  using TA = cutlass::float_e5m2_t;
+  using TB = cutlass::float_e5m2_t;
+  using TC = float;
+
+  constexpr uint32_t thread_block_size = 128;
+  constexpr int MaxVecBits = 128;
+
+  auto shape_mnk = Shape<_64, _64, _64>{};
+  auto tiled_mma =
+      TiledMMA<
+        MMA_Atom<SM89_16x8x32_F32E5M2E5M2F32_TN>,
+        Layout<Shape<_2, _2, _1>>
+      >{};
+
+  test_cooperative_gemm_col_major_layout<thread_block_size, MaxVecBits, TA, TB, TC>(shape_mnk, tiled_mma);
+}
