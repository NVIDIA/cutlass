--- conflicted
+++ resolved
@@ -185,17 +185,11 @@
         cudaFuncAttributeMaxDynamicSharedMemorySize,
         shared_mem);
     if (cudaSuccess != result) {
-<<<<<<< HEAD
-      result = cudaGetLastError(); // to clear the error bit
-      throw std::runtime_error("couldn't perform smem option");
-    }
-=======
       cudaGetLastError(); // Clear the error state
       throw std::runtime_error("Failed to allocate " +
                                std::to_string(shared_mem >> 10) + " KB dynamic smem for S/P tensor in ref. check - " +
                                "please try reducing seq_len or skipping ref. check");
     }    
->>>>>>> b2ca083d
   }
   fmha_mla_reference_kernel<<<grid, block, shared_mem>>>(
       problem_shape, mSeq, mPT, mQL, mQR, mCL, mKR, mO, mLSE, scale);
