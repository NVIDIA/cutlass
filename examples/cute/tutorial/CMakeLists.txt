
# Copyright (c) 2023 - 2025 NVIDIA CORPORATION & AFFILIATES. All rights reserved.
# SPDX-License-Identifier: BSD-3-Clause
#
# Redistribution and use in source and binary forms, with or without
# modification, are permitted provided that the following conditions are met:
#
# 1. Redistributions of source code must retain the above copyright notice, this
# list of conditions and the following disclaimer.
#
# 2. Redistributions in binary form must reproduce the above copyright notice,
# this list of conditions and the following disclaimer in the documentation
# and/or other materials provided with the distribution.
#
# 3. Neither the name of the copyright holder nor the names of its
# contributors may be used to endorse or promote products derived from
# this software without specific prior written permission.
#
# THIS SOFTWARE IS PROVIDED BY THE COPYRIGHT HOLDERS AND CONTRIBUTORS "AS IS"
# AND ANY EXPRESS OR IMPLIED WARRANTIES, INCLUDING, BUT NOT LIMITED TO, THE
# IMPLIED WARRANTIES OF MERCHANTABILITY AND FITNESS FOR A PARTICULAR PURPOSE ARE
# DISCLAIMED. IN NO EVENT SHALL THE COPYRIGHT HOLDER OR CONTRIBUTORS BE LIABLE
# FOR ANY DIRECT, INDIRECT, INCIDENTAL, SPECIAL, EXEMPLARY, OR CONSEQUENTIAL
# DAMAGES (INCLUDING, BUT NOT LIMITED TO, PROCUREMENT OF SUBSTITUTE GOODS OR
# SERVICES; LOSS OF USE, DATA, OR PROFITS; OR BUSINESS INTERRUPTION) HOWEVER
# CAUSED AND ON ANY THEORY OF LIABILITY, WHETHER IN CONTRACT, STRICT LIABILITY,
# OR TORT (INCLUDING NEGLIGENCE OR OTHERWISE) ARISING IN ANY WAY OUT OF THE USE
# OF THIS SOFTWARE, EVEN IF ADVISED OF THE POSSIBILITY OF SUCH DAMAGE.

<<<<<<< HEAD
if (NOT CUTLASS_ENABLE_SYCL)
  cutlass_example_add_executable(
    cute_tutorial_sgemm_1
    sgemm_1.cu
  )

  cutlass_example_add_executable(
    cute_tutorial_sgemm_2
    sgemm_2.cu
  )

  cutlass_example_add_executable(
    cute_tutorial_sgemm_sm70
    sgemm_sm70.cu
  )

  cutlass_example_add_executable(
    cute_tutorial_sgemm_sm80
    sgemm_sm80.cu
  )

  cutlass_example_add_executable(
    cute_tutorial_tiled_copy
    tiled_copy.cu
  )
else()
  cutlass_example_add_executable(
    cute_tutorial_sgemm_1
    sgemm_1_sycl.cpp
  )

  cutlass_example_add_executable(
    cute_tutorial_sgemm_2
    sgemm_2_sycl.cpp
  )

  cutlass_example_add_executable(
    cute_tutorial_tiled_copy
    tiled_copy_sycl.cpp
  )

if (SYCL_INTEL_TARGET)
  cutlass_example_add_executable(
    cute_tutorial_bmg
    sgemm_bmg.cpp
  )
endif()
  if (SYCL_NVIDIA_TARGET)
    cutlass_example_add_executable(
      cute_tutorial_sgemm_sm70
      sgemm_sm70_sycl.cpp
    )

    cutlass_example_add_executable(
      cute_tutorial_sgemm_sm80
      sgemm_sm80_sycl.cpp
    )
  endif()
endif()
=======
add_subdirectory(hopper)
add_subdirectory(blackwell)

cutlass_example_add_executable(
  cute_tutorial_sgemm_1
  sgemm_1.cu
)

cutlass_example_add_executable(
  cute_tutorial_sgemm_2
  sgemm_2.cu
)

cutlass_example_add_executable(
  cute_tutorial_sgemm_sm70
  sgemm_sm70.cu
)

cutlass_example_add_executable(
  cute_tutorial_sgemm_sm80
  sgemm_sm80.cu
)

cutlass_example_add_executable(
  cute_tutorial_tiled_copy
  tiled_copy.cu
)

cutlass_example_add_executable(
  cute_tutorial_tiled_copy_if
  tiled_copy_if.cu
)
>>>>>>> b2dd65dc
<|MERGE_RESOLUTION|>--- conflicted
+++ resolved
@@ -27,7 +27,6 @@
 # OR TORT (INCLUDING NEGLIGENCE OR OTHERWISE) ARISING IN ANY WAY OUT OF THE USE
 # OF THIS SOFTWARE, EVEN IF ADVISED OF THE POSSIBILITY OF SUCH DAMAGE.
 
-<<<<<<< HEAD
 if (NOT CUTLASS_ENABLE_SYCL)
   cutlass_example_add_executable(
     cute_tutorial_sgemm_1
@@ -87,37 +86,7 @@
     )
   endif()
 endif()
-=======
-add_subdirectory(hopper)
-add_subdirectory(blackwell)
-
-cutlass_example_add_executable(
-  cute_tutorial_sgemm_1
-  sgemm_1.cu
-)
-
-cutlass_example_add_executable(
-  cute_tutorial_sgemm_2
-  sgemm_2.cu
-)
-
-cutlass_example_add_executable(
-  cute_tutorial_sgemm_sm70
-  sgemm_sm70.cu
-)
-
-cutlass_example_add_executable(
-  cute_tutorial_sgemm_sm80
-  sgemm_sm80.cu
-)
-
-cutlass_example_add_executable(
-  cute_tutorial_tiled_copy
-  tiled_copy.cu
-)
-
 cutlass_example_add_executable(
   cute_tutorial_tiled_copy_if
   tiled_copy_if.cu
-)
->>>>>>> b2dd65dc
+)