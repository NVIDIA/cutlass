--- conflicted
+++ resolved
@@ -163,12 +163,9 @@
   82_blackwell_distributed_gemm
   83_blackwell_sparse_gemm
   84_blackwell_narrow_precision_sparse_gemm
-<<<<<<< HEAD
   85_ada_ampere_gemm_with_blockwise_scaling
-=======
   86_blackwell_mixed_dtype_gemm                 
   87_blackwell_geforce_gemm_blockwise
->>>>>>> a49a78ff
   88_hopper_fmha
   89_sm103_fp4_ultra_gemm
   90_sm103_fp4_ultra_grouped_gemm
