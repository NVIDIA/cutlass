/***************************************************************************************************
 * Copyright (c) 2017-2021, NVIDIA CORPORATION.  All rights reserved.
 *
 * Redistribution and use in source and binary forms, with or without modification, are permitted
 * provided that the following conditions are met:
 *     * Redistributions of source code must retain the above copyright notice, this list of
 *       conditions and the following disclaimer.
 *     * Redistributions in binary form must reproduce the above copyright notice, this list of
 *       conditions and the following disclaimer in the documentation and/or other materials
 *       provided with the distribution.
 *     * Neither the name of the NVIDIA CORPORATION nor the names of its contributors may be used
 *       to endorse or promote products derived from this software without specific prior written
 *       permission.
 *
 * THIS SOFTWARE IS PROVIDED BY THE COPYRIGHT HOLDERS AND CONTRIBUTORS "AS IS" AND ANY EXPRESS OR
 * IMPLIED WARRANTIES, INCLUDING, BUT NOT LIMITED TO, THE IMPLIED WARRANTIES OF MERCHANTABILITY AND
 * FITNESS FOR A PARTICULAR PURPOSE ARE DISCLAIMED. IN NO EVENT SHALL NVIDIA CORPORATION BE LIABLE
 * FOR ANY DIRECT, INDIRECT, INCIDENTAL, SPECIAL, EXEMPLARY, OR CONSEQUENTIAL DAMAGES (INCLUDING,
 * BUT NOT LIMITED TO, PROCUREMENT OF SUBSTITUTE GOODS OR SERVICES; LOSS OF USE, DATA, OR PROFITS;
 * OR BUSINESS INTERRUPTION) HOWEVER CAUSED AND ON ANY THEORY OF LIABILITY, WHETHER IN CONTRACT,
 * STRICT LIABILITY, OR TORT (INCLUDING NEGLIGENCE OR OTHERWISE) ARISING IN ANY WAY OUT OF THE USE
 * OF THIS SOFTWARE, EVEN IF ADVISED OF THE POSSIBILITY OF SUCH DAMAGE.
 *
 **************************************************************************************************/
/*! \file
    \brief This extends the contents of cutlass/functional.h with frequently used activation functions.

*/

#pragma once

#include "cutlass/cutlass.h"
#include "cutlass/numeric_types.h"
#include "cutlass/constants.h"
#include "cutlass/complex.h"
#include "cutlass/array.h"
#include "cutlass/half.h"
#include "cutlass/functional.h"

/////////////////////////////////////////////////////////////////////////////////////////////////

namespace cutlass {
namespace epilogue {
namespace thread {

/////////////////////////////////////////////////////////////////////////////////////////////////

template <typename T>
struct Identity {
  CUTLASS_HOST_DEVICE
  T operator()(T value) const {
    return value;
  }
};

/////////////////////////////////////////////////////////////////////////////////////////////////

/// ReLu operator - propagates NaNs
template <typename T>
struct ReLu {
  CUTLASS_HOST_DEVICE
  T operator()(T const & threshold, T value) const {
    if (value < threshold) {
      value = threshold;
    }
    return value;
  }
  CUTLASS_HOST_DEVICE
  T operator()(T value) const {
    if (value < T()) {
      value = T();
    }
    return value;
  }
};

template <typename T, int N>
struct ReLu<Array<T, N>> {
  CUTLASS_HOST_DEVICE
  Array<T, N> operator()(T const & threshold, Array<T, N> const &frag) const {
    Array<T, N> result;
    CUTLASS_PRAGMA_UNROLL
    for (int i = 0; i < N; ++i) {
      T value = frag[i];
      if (value < threshold) {
        value = threshold;
      }
      result[i] = value;
    }
    return result;
  }
};

// Sigmoid operator
template <typename T>
struct Sigmoid {
  CUTLASS_HOST_DEVICE
  T operator()(T const &scalar) const {
    return T(1) / (T(1) + exp(-scalar));
  }
};

template <>
struct Sigmoid<float> {
  CUTLASS_HOST_DEVICE
  float operator()(float const &scalar) const {
    return 1.0f / (1.0f + expf(-scalar));
  }
};

template <typename T, int N>
struct Sigmoid<Array<T, N> > {
  CUTLASS_HOST_DEVICE
  Array<T, N> operator()(Array<T, N> const &rhs) const {
    Array<T, N> y;
    Sigmoid<T> sigmoid_op;

    CUTLASS_PRAGMA_UNROLL
    for (int i = 0; i < int(rhs.size()); ++i) {
      y[i] = sigmoid_op(rhs[i]);
    }

    return y;
  }
};

<<<<<<< HEAD
// SiLu (swish) operator
template <typename T>
struct SiLu {
  CUTLASS_HOST_DEVICE
  T operator()(T const &scalar) const {
    return scalar * Sigmoid<T>(scalar);
  }
};

template <typename T, int N>
struct SiLu<Array<T, N>> {
  CUTLASS_HOST_DEVICE
  Array<T, N> operator()(Array<T, N> const &rhs) const {
    Sigmoid<Array<T, N>> sigmoid_op;
    multiplies<Array<T, N>>     mul;
    return mul(rhs, sigmoid_op(rhs));
  }
};
=======
template <>
struct Sigmoid<half_t> {
  CUTLASS_HOST_DEVICE
  half_t operator()(half_t const& scalar) const {
    half_t exp_res;
    #if defined(__CUDA_ARCH__)
    exp_res = half_t(::hexp(-scalar.to_half()));
    #else
    exp_res = half_t(std::exp(float(-scalar)));
    #endif
    return half_t(1) / (half_t(1) + exp_res);
  }
};

#if defined(CUTLASS_USE_FAST_MATH)
template <int N>
struct Sigmoid<Array<half_t, N>> {
  CUTLASS_HOST_DEVICE
  Array<half_t, N> operator()(Array<half_t, N> const& z) const {
    using T = half_t;
    multiplies<Array<half_t, N>> mul;
    plus<Array<half_t, N>> add;
    fast_tanh_op<Array<half_t, N>> tanh;
    return mul(add(tanh(mul(z, cutlass::constants::half<T>())), cutlass::constants::one<T>()),
               cutlass::constants::half<T>());
  }
};
#endif
>>>>>>> 1c9bead1

//
// GELU function definitions implemented as described by
//   Hendrycks, D., and Gimpel, K. in
//   "Gaussian Error Linear Units (GELUs)." (2020)
//   https://arxiv.org/pdf/1606.08415.pdf
//
// Floating-point constants are Taylor coefficients described in the paper.
//

// GELU operator
template <typename T>
struct GELU {
  CUTLASS_HOST_DEVICE
  T operator()(T const &scalar) const {
    return T(cutlass::constants::half<T>() * scalar *
      (cutlass::constants::one<T>() + (T)erff((float)(scalar / cutlass::constants::root_two<T>()))));
  }
};

template <>
struct GELU<float> {
  CUTLASS_HOST_DEVICE
  float operator()(float const &scalar) const {
    return cutlass::constants::half<float>() * scalar *
      (cutlass::constants::one<float>() + erff( scalar / cutlass::constants::root_two<float>() ));
  }
};

template <>
struct GELU<double> {
  CUTLASS_HOST_DEVICE
  double operator()(double const &scalar) const {
    return cutlass::constants::half<double>() * scalar *
      (cutlass::constants::one<double>() + erf( scalar / cutlass::constants::root_two<double>() ));
  }
};

template <typename T, int N>
struct GELU<Array<T, N> > {
  CUTLASS_HOST_DEVICE
  Array<T, N> operator()(Array<T, N> const &rhs) const {
    Array<T, N> y;
    GELU<T> gelu_op;

    CUTLASS_PRAGMA_UNROLL
    for (int i = 0; i < N; ++i) {
      y[i] = gelu_op(rhs[i]);
    }

    return y;
  }
};

// GELU operator implemented using the Taylor series approximation
template <typename T>
struct GELU_taylor {
  static const bool kIsHeavy=true;
  CUTLASS_HOST_DEVICE
  T operator()(T const &z) const {

    T k0 = T(0.7978845608028654);
    T k1 = T(0.044715);

    return T(cutlass::constants::half<T>() * z * 
      (cutlass::constants::one<T>() + fast_tanh(k0 * z * (cutlass::constants::one<T>() + k1 * z * z))));
  }
};

template <int N>
struct GELU_taylor<Array<half_t, N> > {
  static const bool kIsHeavy=true;
  CUTLASS_HOST_DEVICE
  Array<half_t, N> operator()(Array<half_t, N> const &z) const {
    
    using T = half_t;
    Array<half_t, N> y;
    
    half_t k0 = half_t(0.7978845608028654);
    half_t k1 = half_t(0.044715);

    multiply_add<Array<half_t, N>> fma;
    multiplies<Array<half_t, N>>     mul;
    plus<Array<half_t, N>>         add;

    fast_tanh_op<Array<half_t, N>> tanh;

    Array<half_t, N> u = mul(mul(k0, z), fma(mul(k1, z), z, cutlass::constants::one<T>()));

    y = mul(mul(z, cutlass::constants::half<T>()), add(cutlass::constants::one<T>(), tanh(u)));

    return y;
  }
};

template <typename T, int N>
struct GELU_taylor<Array<T, N> > {
  static const bool kIsHeavy=true;
  CUTLASS_HOST_DEVICE
  Array<T, N> operator()(Array<T, N> const &rhs) const {
    Array<T, N> y;
    GELU_taylor<T> gelu_op;

    CUTLASS_PRAGMA_UNROLL
    for (int i = 0; i < N; ++i) {
      y[i] = gelu_op(rhs[i]);
    }

    return y;
  }
};

/// Computes backwards pass for GELU operator assuming d_t is the layer gradient and
/// z is computed from the forward pass.
template <typename T>
struct dGELU {
  CUTLASS_HOST_DEVICE
  T operator()(T const &d_t, T const &z) const {

    T k0 = T(0.7978845608028654);
    T k1 = T(0.044715);
    T k2 = T(0.1070322243);

    T tanh_out = fast_tanh(k0 * z * (1 + k1 * z * z));

    T ff = constants::half<T>() * z * ((1 - tanh_out * tanh_out) * (k0 + k2 * z * z)) + 
      constants::half<T>() * (1 + tanh_out);

    return ff * d_t;
  }
};

template <typename T, int N>
struct dGELU<Array<T, N> > {
  CUTLASS_HOST_DEVICE
  Array<T, N> operator()(Array<T, N> const &d_t, Array<T, N> const &z) const {
    Array<T, N> y;
    dGELU<T> gelu_op;

    CUTLASS_PRAGMA_UNROLL
    for (int i = 0; i < N; ++i) {
      y[i] = gelu_op(d_t[i], z[i]);
    }

    return y;
  }
};

/////////////////////////////////////////////////////////////////////////////////////////////////

} // namespace thread
} // namespace epilogue
} // namespace cutlass

/////////////////////////////////////////////////////////////////////////////////////////////////<|MERGE_RESOLUTION|>--- conflicted
+++ resolved
@@ -124,26 +124,6 @@
   }
 };
 
-<<<<<<< HEAD
-// SiLu (swish) operator
-template <typename T>
-struct SiLu {
-  CUTLASS_HOST_DEVICE
-  T operator()(T const &scalar) const {
-    return scalar * Sigmoid<T>(scalar);
-  }
-};
-
-template <typename T, int N>
-struct SiLu<Array<T, N>> {
-  CUTLASS_HOST_DEVICE
-  Array<T, N> operator()(Array<T, N> const &rhs) const {
-    Sigmoid<Array<T, N>> sigmoid_op;
-    multiplies<Array<T, N>>     mul;
-    return mul(rhs, sigmoid_op(rhs));
-  }
-};
-=======
 template <>
 struct Sigmoid<half_t> {
   CUTLASS_HOST_DEVICE
@@ -172,7 +152,26 @@
   }
 };
 #endif
->>>>>>> 1c9bead1
+
+// SiLu (swish) operator
+template <typename T>
+struct SiLu {
+  CUTLASS_HOST_DEVICE
+  T operator()(T const &scalar) const {
+    return scalar * Sigmoid<T>(scalar);
+  }
+};
+
+template <typename T, int N>
+struct SiLu<Array<T, N>> {
+  CUTLASS_HOST_DEVICE
+  Array<T, N> operator()(Array<T, N> const &rhs) const {
+    Sigmoid<Array<T, N>> sigmoid_op;
+    multiplies<Array<T, N>>     mul;
+    return mul(rhs, sigmoid_op(rhs));
+  }
+};
+
 
 //
 // GELU function definitions implemented as described by
@@ -237,7 +236,7 @@
     T k0 = T(0.7978845608028654);
     T k1 = T(0.044715);
 
-    return T(cutlass::constants::half<T>() * z * 
+    return T(cutlass::constants::half<T>() * z *
       (cutlass::constants::one<T>() + fast_tanh(k0 * z * (cutlass::constants::one<T>() + k1 * z * z))));
   }
 };
@@ -247,10 +246,10 @@
   static const bool kIsHeavy=true;
   CUTLASS_HOST_DEVICE
   Array<half_t, N> operator()(Array<half_t, N> const &z) const {
-    
+
     using T = half_t;
     Array<half_t, N> y;
-    
+
     half_t k0 = half_t(0.7978845608028654);
     half_t k1 = half_t(0.044715);
 
@@ -298,7 +297,7 @@
 
     T tanh_out = fast_tanh(k0 * z * (1 + k1 * z * z));
 
-    T ff = constants::half<T>() * z * ((1 - tanh_out * tanh_out) * (k0 + k2 * z * z)) + 
+    T ff = constants::half<T>() * z * ((1 - tanh_out * tanh_out) * (k0 + k2 * z * z)) +
       constants::half<T>() * (1 + tanh_out);
 
     return ff * d_t;
