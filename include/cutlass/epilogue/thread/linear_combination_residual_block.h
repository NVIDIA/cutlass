/***************************************************************************************************
 * Copyright (c) 2017 - 2023 NVIDIA CORPORATION & AFFILIATES. All rights reserved.
 * SPDX-License-Identifier: BSD-3-Clause
 *
 * Redistribution and use in source and binary forms, with or without
 * modification, are permitted provided that the following conditions are met:
 *
 * 1. Redistributions of source code must retain the above copyright notice, this
 * list of conditions and the following disclaimer.
 *
 * 2. Redistributions in binary form must reproduce the above copyright notice,
 * this list of conditions and the following disclaimer in the documentation
 * and/or other materials provided with the distribution.
 *
 * 3. Neither the name of the copyright holder nor the names of its
 * contributors may be used to endorse or promote products derived from
 * this software without specific prior written permission.
 *
 * THIS SOFTWARE IS PROVIDED BY THE COPYRIGHT HOLDERS AND CONTRIBUTORS "AS IS"
 * AND ANY EXPRESS OR IMPLIED WARRANTIES, INCLUDING, BUT NOT LIMITED TO, THE
 * IMPLIED WARRANTIES OF MERCHANTABILITY AND FITNESS FOR A PARTICULAR PURPOSE ARE
 * DISCLAIMED. IN NO EVENT SHALL THE COPYRIGHT HOLDER OR CONTRIBUTORS BE LIABLE
 * FOR ANY DIRECT, INDIRECT, INCIDENTAL, SPECIAL, EXEMPLARY, OR CONSEQUENTIAL
 * DAMAGES (INCLUDING, BUT NOT LIMITED TO, PROCUREMENT OF SUBSTITUTE GOODS OR
 * SERVICES; LOSS OF USE, DATA, OR PROFITS; OR BUSINESS INTERRUPTION) HOWEVER
 * CAUSED AND ON ANY THEORY OF LIABILITY, WHETHER IN CONTRACT, STRICT LIABILITY,
 * OR TORT (INCLUDING NEGLIGENCE OR OTHERWISE) ARISING IN ANY WAY OUT OF THE USE
 * OF THIS SOFTWARE, EVEN IF ADVISED OF THE POSSIBILITY OF SUCH DAMAGE.
 *
 **************************************************************************************************/

/*! \file
  \brief Epilogue functor specialized for residual blocks in deep neural networks.
*/

#pragma once

#include "cutlass/array.h"
#include "cutlass/functional.h"
#include "cutlass/numeric_conversion.h"
#include "cutlass/epilogue/thread/detail.hpp"

/////////////////////////////////////////////////////////////////////////////////////////////////

namespace cutlass {
namespace epilogue {
namespace thread {

<<<<<<< HEAD
namespace detail {

/// Dummy class used to designate that the second binary operator in the epilogue is unused
template <typename T>
class NoOp {};

}

=======
>>>>>>> 43cfbe00
/// Models a residual block of the form: UnaryOp(BinaryOp(BinaryOp(ActivationOp(TensorOp(X) + bias), residual1), residual2))
template <typename ElementOutput_, typename ElementAccumulator_,
          typename ElementCompute_, typename ElementC_, int ElementsPerAccess,
          template <typename T> class ActivationOp_,
          template <typename T> class BinaryOp1_,
          template <typename T> class UnaryOp_,
          template <typename T> class BinaryOp2_ = detail::NoOp,
          bool StoreT_ = false,
          typename ElementVector_ = ElementC_>
class LinearCombinationResidualBlock {
public:
  static bool const kIsSingleSource = false;

  using ElementOutput = ElementC_;
  using ElementC = ElementC_;
  using ElementAccumulator = ElementAccumulator_;
  using ElementCompute = ElementCompute_;
  using ElementVector = ElementVector_;
  static int const kElementsPerAccess = ElementsPerAccess;
  static int const kCount = kElementsPerAccess;

  using UnaryOp = UnaryOp_<Array<ElementCompute, kCount>>;
  using BinaryOp1 = BinaryOp1_<Array<ElementCompute, kCount>>;
  using BinaryOp2 = BinaryOp2_<Array<ElementCompute, kCount>>;
  using ActivationOp = ActivationOp_<Array<ElementCompute, kCount>>;

  using FragmentAccumulator = Array<ElementAccumulator, kElementsPerAccess>;
  using FragmentCompute = Array<ElementCompute, kElementsPerAccess>;
  using FragmentC = Array<ElementC, kElementsPerAccess>;
  using FragmentOutput = Array<ElementOutput, kElementsPerAccess>;

  using ElementZ = ElementOutput_;
  using ElementT = ElementZ;
  using FragmentZ = Array<ElementZ, kElementsPerAccess>;
  using FragmentT = Array<ElementT, kElementsPerAccess>;

  static bool const kIsHeavy = true;
  static bool const kStoreZ = true;
  static bool const kStoreT = StoreT_;

  /// Host-constructable parameters structure
  struct Params {

    ElementCompute alpha;                  ///< scales accumulators
    ElementCompute beta;                   ///< scales residual input
    ElementCompute const *alpha_ptr{nullptr};       ///< pointer to accumulator scalar - if not null, loads it from memory
    ElementCompute const *beta_ptr{nullptr};        ///< pointer to residual scalar - if not null, loads it from memory

    CUTLASS_HOST_DEVICE
    Params() : alpha(ElementCompute(1)), beta(ElementCompute(1)) {}

    CUTLASS_HOST_DEVICE
    Params(ElementCompute alpha, ElementCompute beta)
        : alpha(alpha), beta(beta) {}

    CUTLASS_HOST_DEVICE
    Params(ElementCompute const *alpha_ptr, ElementCompute const *beta_ptr)
        : alpha(0), beta(0), alpha_ptr(alpha_ptr), beta_ptr(beta_ptr) {}
  };

private:

  ElementCompute alpha_;
  ElementCompute beta_;
  bool skip_elementwise_;

public:

  /// Constructor from Params
  CUTLASS_HOST_DEVICE
  LinearCombinationResidualBlock(Params const &params) {
    alpha_ = (params.alpha_ptr ? *params.alpha_ptr : params.alpha);
    beta_ = (params.beta_ptr ? *params.beta_ptr : params.beta);
    skip_elementwise_ = false;
  }

  /// The "source" tensor corresponds to the residual input
  CUTLASS_HOST_DEVICE
  bool is_source_needed() const { return true; }

  /// Functionally required for serial reduction in the epilogue
  /// IMPORTANT: Split-k is supported only when ActivationOp is Identity.
  CUTLASS_HOST_DEVICE
  void set_k_partition(int k_partition, int k_partition_count) {
    if (k_partition) {
      beta_ = ElementCompute(1);
    }

    if (k_partition != k_partition_count - 1) {
      skip_elementwise_ = true;
    }
  }

  /// Applies the operation UnaryOp(BinaryOp(BinaryOp(ActivationOp(AB + bias), residual1), residual2))
  CUTLASS_HOST_DEVICE
  void operator()(FragmentOutput &frag_Z, FragmentOutput &, FragmentAccumulator const &AB,
                  FragmentC const &residual1, FragmentC const &residual2,
                  FragmentCompute const &bias) const {
    UnaryOp unary_op;
    BinaryOp1 binary_op1;
    BinaryOp2 binary_op2;
    ActivationOp activation;

    FragmentCompute tmp_Accum =
        NumericArrayConverter<ElementCompute, ElementAccumulator, kElementsPerAccess>()(AB);
    FragmentCompute tmp_residual1 =
        NumericArrayConverter<ElementCompute, ElementC, kElementsPerAccess>()(residual1);
    FragmentCompute tmp_residual2 =
        NumericArrayConverter<ElementCompute, ElementC, kElementsPerAccess>()(residual2);

    FragmentCompute z =
        binary_op2(binary_op1(activation(alpha_ * tmp_Accum + bias), beta_ * tmp_residual1), beta_ * tmp_residual2);
    FragmentCompute result_Z = skip_elementwise_ ? z : unary_op(z);

    NumericArrayConverter<ElementOutput, ElementCompute, kElementsPerAccess> convert_z;
    frag_Z = convert_z(result_Z);
  }

  /// Should never be called
  CUTLASS_HOST_DEVICE
  void operator()(FragmentOutput &, FragmentOutput &, FragmentAccumulator const &,
                  FragmentCompute const &) const {}
};

/// Models a residual block of the form: UnaryOp(BinaryOp(ActivationOp(TensorOp(X) + bias), residual))
template <typename ElementOutput_, typename ElementAccumulator_,
          typename ElementCompute_, typename ElementC_, int ElementsPerAccess,
          template <typename T> class ActivationOp_,
          template <typename T> class BinaryOp1_,
          template <typename T> class UnaryOp_,
          bool StoreT_,
          typename ElementVector_>
class LinearCombinationResidualBlock<ElementOutput_, ElementAccumulator_,
          ElementCompute_, ElementC_, ElementsPerAccess,
          ActivationOp_, BinaryOp1_, UnaryOp_,
          detail::NoOp, StoreT_, ElementVector_> {
public:
  static bool const kIsSingleSource = true;

  using ElementOutput = ElementC_;
  using ElementC = ElementC_;
  using ElementAccumulator = ElementAccumulator_;
  using ElementCompute = ElementCompute_;
  using ElementVector = ElementVector_;
  static int const kElementsPerAccess = ElementsPerAccess;
  static int const kCount = kElementsPerAccess;

  using UnaryOp = UnaryOp_<Array<ElementCompute, kCount>>;
  using BinaryOp = BinaryOp1_<Array<ElementCompute, kCount>>;
  using ActivationOp = ActivationOp_<Array<ElementCompute, kCount>>;

  using FragmentAccumulator = Array<ElementAccumulator, kElementsPerAccess>;
  using FragmentCompute = Array<ElementCompute, kElementsPerAccess>;
  using FragmentC = Array<ElementC, kElementsPerAccess>;
  using FragmentOutput = Array<ElementOutput, kElementsPerAccess>;

  using ElementZ = ElementOutput_;
  using ElementT = ElementZ;
  using FragmentZ = Array<ElementZ, kElementsPerAccess>;
  using FragmentT = Array<ElementT, kElementsPerAccess>;

  static bool const kIsHeavy = true;
  static bool const kStoreZ = true;
  static bool const kStoreT = StoreT_;

  /// Host-constructable parameters structure
  struct Params {

    ElementCompute alpha;                  ///< scales accumulators
    ElementCompute beta;                   ///< scales residual input
    ElementCompute const *alpha_ptr{nullptr};       ///< pointer to accumulator scalar - if not null, loads it from memory
    ElementCompute const *beta_ptr{nullptr};        ///< pointer to residual scalar - if not null, loads it from memory

    CUTLASS_HOST_DEVICE
    Params() : alpha(ElementCompute(1)), beta(ElementCompute(1)) {}

    CUTLASS_HOST_DEVICE
    Params(ElementCompute alpha, ElementCompute beta)
        : alpha(alpha), beta(beta) {}

    CUTLASS_HOST_DEVICE
    Params(ElementCompute const *alpha_ptr, ElementCompute const *beta_ptr)
        : alpha(0), beta(0), alpha_ptr(alpha_ptr), beta_ptr(beta_ptr) {}
  };

private:

  ElementCompute alpha_;
  ElementCompute beta_;
  bool skip_elementwise_;

public:

  /// Constructor from Params
  CUTLASS_HOST_DEVICE
  LinearCombinationResidualBlock(Params const &params) {
    alpha_ = (params.alpha_ptr ? *params.alpha_ptr : params.alpha);
    beta_ = (params.beta_ptr ? *params.beta_ptr : params.beta);
    skip_elementwise_ = false;
  }

  /// The "source" tensor corresponds to the residual input
  CUTLASS_HOST_DEVICE
  bool is_source_needed() const { return true; }

  /// Functionally required for serial reduction in the epilogue
  /// IMPORTANT: Split-k is supported only when ActivationOp is Identity.
  CUTLASS_HOST_DEVICE
  void set_k_partition(int k_partition, int k_partition_count) {
    if (k_partition) {
      beta_ = ElementCompute(1);
    }

    if (k_partition != k_partition_count - 1) {
      skip_elementwise_ = true;
    }
  }

  /// Applies the operation UnaryOp(BinaryOp(ActivationOp(AB + bias), residual))
  CUTLASS_HOST_DEVICE
  void operator()(FragmentOutput &frag_Z, FragmentOutput &, FragmentAccumulator const &AB,
                  FragmentC const &residual,
                  FragmentCompute const &bias) const {
    UnaryOp unary_op;
    BinaryOp binary_op;
    ActivationOp activation;

    FragmentCompute tmp_Accum =
        NumericArrayConverter<ElementCompute, ElementAccumulator, kElementsPerAccess>()(AB);
    FragmentCompute tmp_residual =
        NumericArrayConverter<ElementCompute, ElementC, kElementsPerAccess>()(residual);

    FragmentCompute z =
        binary_op(activation(alpha_ * tmp_Accum + bias), beta_ * tmp_residual);
    FragmentCompute result_Z = skip_elementwise_ ? z : unary_op(z);

    NumericArrayConverter<ElementOutput, ElementCompute, kElementsPerAccess> convert_z;
    frag_Z = convert_z(result_Z);
  }

  /// Should never be called
  CUTLASS_HOST_DEVICE
  void operator()(FragmentOutput &, FragmentOutput &, FragmentAccumulator const &,
                  FragmentCompute const &) const {}
};

/////////////////////////////////////////////////////////////////////////////////////////////////

} // namespace thread
} // namespace epilogue
} // namespace cutlass

/////////////////////////////////////////////////////////////////////////////////////////////////<|MERGE_RESOLUTION|>--- conflicted
+++ resolved
@@ -46,17 +46,6 @@
 namespace epilogue {
 namespace thread {
 
-<<<<<<< HEAD
-namespace detail {
-
-/// Dummy class used to designate that the second binary operator in the epilogue is unused
-template <typename T>
-class NoOp {};
-
-}
-
-=======
->>>>>>> 43cfbe00
 /// Models a residual block of the form: UnaryOp(BinaryOp(BinaryOp(ActivationOp(TensorOp(X) + bias), residual1), residual2))
 template <typename ElementOutput_, typename ElementAccumulator_,
           typename ElementCompute_, typename ElementC_, int ElementsPerAccess,
