/***************************************************************************************************
 * Copyright (c) 2023 - 2025 NVIDIA CORPORATION & AFFILIATES. All rights reserved.
 * SPDX-License-Identifier: BSD-3-Clause
 *
 * Redistribution and use in source and binary forms, with or without
 * modification, are permitted provided that the following conditions are met:
 *
 * 1. Redistributions of source code must retain the above copyright notice, this
 * list of conditions and the following disclaimer.
 *
 * 2. Redistributions in binary form must reproduce the above copyright notice,
 * this list of conditions and the following disclaimer in the documentation
 * and/or other materials provided with the distribution.
 *
 * 3. Neither the name of the copyright holder nor the names of its
 * contributors may be used to endorse or promote products derived from
 * this software without specific prior written permission.
 *
 * THIS SOFTWARE IS PROVIDED BY THE COPYRIGHT HOLDERS AND CONTRIBUTORS "AS IS"
 * AND ANY EXPRESS OR IMPLIED WARRANTIES, INCLUDING, BUT NOT LIMITED TO, THE
 * IMPLIED WARRANTIES OF MERCHANTABILITY AND FITNESS FOR A PARTICULAR PURPOSE ARE
 * DISCLAIMED. IN NO EVENT SHALL THE COPYRIGHT HOLDER OR CONTRIBUTORS BE LIABLE
 * FOR ANY DIRECT, INDIRECT, INCIDENTAL, SPECIAL, EXEMPLARY, OR CONSEQUENTIAL
 * DAMAGES (INCLUDING, BUT NOT LIMITED TO, PROCUREMENT OF SUBSTITUTE GOODS OR
 * SERVICES; LOSS OF USE, DATA, OR PROFITS; OR BUSINESS INTERRUPTION) HOWEVER
 * CAUSED AND ON ANY THEORY OF LIABILITY, WHETHER IN CONTRACT, STRICT LIABILITY,
 * OR TORT (INCLUDING NEGLIGENCE OR OTHERWISE) ARISING IN ANY WAY OUT OF THE USE
 * OF THIS SOFTWARE, EVEN IF ADVISED OF THE POSSIBILITY OF SUCH DAMAGE.
 *
 **************************************************************************************************/
/*! \file
    \brief Barrier Operations on SM90+
*/

#pragma once

#include <cutlass/arch/memory_sm75.h>
#include <cute/arch/cluster_sm90.hpp>
#include <cute/arch/copy_sm100_tma.hpp>
#include <cutlass/arch/config.h>

#if defined(SYCL_INTEL_TARGET)
#include <cute/arch/copy_xe.hpp>

#elif defined(__CUDA_ARCH__) && __CUDA_ARCH__ >= 900 && (__CUDACC_VER_MAJOR__ >= 12)
#define CUDA_BARRIER_ENABLED 1
#else
#define CUDA_BARRIER_ENABLED 0
#endif


#if (defined(CUTLASS_ARCH_MMA_SM100A_ENABLED) || defined(CUTLASS_ARCH_MMA_SM101A_ENABLED))
#define CUTLASS_ARCH_TCGEN_ENABLED 1
#endif


namespace cutlass {
/// @brief
namespace arch {

////////////////////////////////////////////////////////////////////////////////////////////////////
CUTLASS_DEVICE void fence_view_async_shared();

namespace detail { // namespace detail begin

// Single threaded versions that need to be called in an elect_one region
template<typename T, uint32_t Stages>
CUTLASS_DEVICE
void initialize_barrier_array(T ptr, int arv_cnt) {
  CUTLASS_PRAGMA_UNROLL
  for (int i = 0; i < Stages; i++) {
    ptr[i].init(arv_cnt);
  }
}

template<typename T, uint32_t Stages>
CUTLASS_DEVICE
void initialize_barrier_array(uint64_t *ptr, int arv_cnt) {
  CUTLASS_PRAGMA_UNROLL
  for (int i = 0; i < Stages; i++) {
    T::init(&ptr[i], arv_cnt);
  }
}

template<typename FullBarrier, typename EmptyBarrier, uint32_t Stages>
CUTLASS_DEVICE
void initialize_barrier_array_pair(FullBarrier full_barriers, EmptyBarrier empty_barriers, int full_barrier_arv_cnt, int empty_barrier_arv_cnt) {
  CUTLASS_PRAGMA_UNROLL
  for (int i = 0; i < Stages; i++) {
    full_barriers[i].init(full_barrier_arv_cnt);
    empty_barriers[i].init(empty_barrier_arv_cnt);
  }
}

template<typename FullBarrier, typename EmptyBarrier, uint32_t Stages>
CUTLASS_DEVICE
void initialize_barrier_array_pair(uint64_t *full_barriers_ptr, uint64_t *empty_barriers_ptr, int full_barrier_arv_cnt, int empty_barrier_arv_cnt) {
  CUTLASS_PRAGMA_UNROLL
  for (int i = 0; i < Stages; i++) {
    FullBarrier::init(&full_barriers_ptr[i], full_barrier_arv_cnt);
    EmptyBarrier::init(&empty_barriers_ptr[i], empty_barrier_arv_cnt);
  }
}

// Aligned versions that need to be call warp wide
template<typename T, uint32_t Stages>
CUTLASS_DEVICE
void initialize_barrier_array_aligned(T ptr, int arv_cnt) {
  if(cute::elect_one_sync()) {
    CUTLASS_PRAGMA_UNROLL
    for (int i = 0; i < Stages; i++) {
      ptr[i].init(arv_cnt);
    }
  }
}

template<typename T, uint32_t Stages>
CUTLASS_DEVICE
void initialize_barrier_array_aligned(uint64_t *ptr, int arv_cnt) {
  if(cute::elect_one_sync()) {
    CUTLASS_PRAGMA_UNROLL
    for (int i = 0; i < Stages; i++) {
      T::init(&ptr[i], arv_cnt);
    }
  }
}

template<typename FullBarrier, typename EmptyBarrier, uint32_t Stages>
CUTLASS_DEVICE
void initialize_barrier_array_pair_aligned(FullBarrier full_barriers, EmptyBarrier empty_barriers, int full_barrier_arv_cnt, int empty_barrier_arv_cnt) {
  if(cute::elect_one_sync()) {
    CUTLASS_PRAGMA_UNROLL
    for (int i = 0; i < Stages; i++) {
      full_barriers[i].init(full_barrier_arv_cnt);
      empty_barriers[i].init(empty_barrier_arv_cnt);
    }
  }
}

template<typename FullBarrier, typename EmptyBarrier, uint32_t Stages>
CUTLASS_DEVICE
void initialize_barrier_array_pair_aligned(uint64_t *full_barriers_ptr, uint64_t *empty_barriers_ptr, int full_barrier_arv_cnt, int empty_barrier_arv_cnt) {
  if(cute::elect_one_sync()) {
    CUTLASS_PRAGMA_UNROLL
    for (int i = 0; i < Stages; i++) {
      FullBarrier::init(&full_barriers_ptr[i], full_barrier_arv_cnt);
      EmptyBarrier::init(&empty_barriers_ptr[i], empty_barrier_arv_cnt);
    }
  }
}

} // namespace detail end




// There are 16 Named Barriers provided by Hardware starting in Hopper
// Their IDs are in the range 0-15
// Number of threads syncing using the barrier must be a multiple of warp-size
// ID 0 should not be used for safety, as other driver APIs (i.e. __syncthreads)
// may use it and conflict with other uses.


// Enumerates the reserved named barriers to avoid potential conflicts
// This enum class specifies the NamedBarriers reserved by CUTLASS.
enum class ReservedNamedBarriers { 
  EpilogueBarrier = 1,
  TransposeBarrier = 2,
  TransformBarrier = 3,
  StreamkBarrier0 = 4,
  StreamkBarrier1 = 5
<<<<<<< HEAD
  , TmemAllocBarrier = 6
  , FirstUserBarrier = StreamkBarrier1 + 1
=======
  , TmemAllocBarrier = 6 
  , Sm120MainloopBarrier = 7
  , FirstUserBarrier = Sm120MainloopBarrier + 1
>>>>>>> 62750a2b
};


class NamedBarrier {

  // Data Members:

  // Range = [1 , NUM_THREADS_PER_CTA]
  // Range % warp-size (i.e 32) == 0
  uint32_t const num_threads_;

  // Range : [0, 15]
  // Note that should be set to the final barrier ID, including ReserveNamedBarrierCount should be considered
  uint32_t const id_;

 public:

  // Constructor for CUTLASS developers:
  // effective barrier ID starts from 0
  CUTLASS_DEVICE
  NamedBarrier(uint32_t num_threads, ReservedNamedBarriers reserved_named_barriers)
      : num_threads_(num_threads), id_(static_cast<uint32_t>(reserved_named_barriers)) {}

  // Constructor for CUTLASS users:
  // effective barrier ID starts from ReservedNamedBarrierCount
  CUTLASS_DEVICE
  NamedBarrier(uint32_t num_threads, uint32_t id = 0)
      : num_threads_(num_threads), id_(id + ReservedNamedBarrierCount) {
    CUTLASS_ASSERT(id + ReservedNamedBarrierCount <= HardwareMaxNumNamedBarriers && "Effective barrier_id should not exceed 16.");
  }

  CUTLASS_DEVICE
  void arrive_and_wait() const {
    // Note: The value of id_ is already the final barrier id (set correctly in the constructor).
    NamedBarrier::arrive_and_wait_internal(num_threads_, id_);
  }

  CUTLASS_DEVICE
  void arrive_and_wait_unaligned() const {
    // Note: The value of id_ is already the final barrier id (set correctly in the constructor).
    NamedBarrier::arrive_and_wait_internal_unaligned(num_threads_, id_);
  }

  CUTLASS_DEVICE
  void arrive() const {
    // Note: The value of id_ is already the final barrier id (set correctly in the constructor).
    NamedBarrier::arrive_internal(num_threads_, id_);
  }

  CUTLASS_DEVICE
  void arrive_unaligned() const {
    // Note: The value of id_ is already the final barrier id (set correctly in the constructor).
    NamedBarrier::arrive_internal_unaligned(num_threads_, id_);
  }

  CUTLASS_DEVICE
  void sync() const {
    NamedBarrier::arrive_and_wait();
  }

  //  Static variants

  // Calling interface for CUTLASS users: 
  // effective barrier ID starts from ReservedNamedBarrierCount
  CUTLASS_DEVICE
  static void arrive_and_wait(uint32_t num_threads, uint32_t barrier_id) {
    arrive_and_wait_internal(num_threads, barrier_id + ReservedNamedBarrierCount);
  }

  // Calling interface for CUTLASS developers: 
  // effective barrier ID starts from 0
  CUTLASS_DEVICE
  static void arrive_and_wait(uint32_t num_threads, ReservedNamedBarriers reserved_named_barriers) {
    arrive_and_wait_internal(num_threads, static_cast<int>(reserved_named_barriers));
  }

  // Calling interface for CUTLASS users: 
  // effective barrier ID starts from ReservedNamedBarrierCount
  CUTLASS_DEVICE
  static void arrive(uint32_t num_threads, uint32_t barrier_id) {
    arrive_internal(num_threads, barrier_id + ReservedNamedBarrierCount);
  }

  // Calling interface for CUTLASS developers: 
  // effective barrier ID starts from 0
  CUTLASS_DEVICE
  static void arrive(uint32_t num_threads, ReservedNamedBarriers reserved_named_barriers) {
    arrive_internal(num_threads, static_cast<int>(reserved_named_barriers));
  }

  // Calling interface for CUTLASS users: 
  // effective barrier ID starts from ReservedNamedBarrierCount
  CUTLASS_DEVICE
  static void sync(uint32_t num_threads, uint32_t barrier_id) {
    sync_internal(num_threads, barrier_id + ReservedNamedBarrierCount);
  }

  // Calling interface for CUTLASS developers: 
  // effective barrier ID starts from 0
  CUTLASS_DEVICE
  static void sync(uint32_t num_threads, ReservedNamedBarriers reserved_named_barriers) {
    sync_internal(num_threads, static_cast<int>(reserved_named_barriers));
  }


 private:
  CUTLASS_DEVICE
  static void arrive_and_wait_internal(uint32_t num_threads, uint32_t barrier_id) {
#if defined(SYCL_INTEL_TARGET)
    cute::barrier_arrive(2,2,0);
    cute::barrier_wait(2,2,0);
#elif CUDA_BARRIER_ENABLED
    asm volatile("bar.sync %0, %1;" : : "r"(barrier_id), "r"(num_threads));
    cutlass::arch::synclog_emit_named_barrier_arrive_and_wait(__LINE__, num_threads, barrier_id);
#elif defined(__CUDA_ARCH__)
    asm volatile ("brkpt;\n" ::);
#endif
  }

  CUTLASS_DEVICE
  static void arrive_and_wait_internal_unaligned(uint32_t num_threads, uint32_t barrier_id) {
#if CUDA_BARRIER_ENABLED
    asm volatile("barrier.sync %0, %1;" : : "r"(barrier_id), "r"(num_threads));
    cutlass::arch::synclog_emit_named_barrier_arrive_and_wait(__LINE__, num_threads, barrier_id);
#elif defined(__CUDA_ARCH__)
    asm volatile ("brkpt;\n" ::);
#endif
  }

  CUTLASS_DEVICE
  static void arrive_internal(uint32_t num_threads, uint32_t barrier_id) {
#if defined(SYCL_INTEL_TARGET)
    cute::barrier_arrive(2,2,0);
#elif CUDA_BARRIER_ENABLED
    cutlass::arch::synclog_emit_named_barrier_arrive(__LINE__, num_threads, barrier_id);
    asm volatile("bar.arrive %0, %1;" : : "r"(barrier_id), "r"(num_threads));
#elif defined(__CUDA_ARCH__)
    asm volatile ("brkpt;\n" ::);
#endif
  }

  CUTLASS_DEVICE
  static void arrive_internal_unaligned(uint32_t num_threads, uint32_t barrier_id) {
#if CUDA_BARRIER_ENABLED
    cutlass::arch::synclog_emit_named_barrier_arrive(__LINE__, num_threads, barrier_id);
    asm volatile("barrier.arrive %0, %1;" : : "r"(barrier_id), "r"(num_threads));
#elif defined(__CUDA_ARCH__)
    asm volatile ("brkpt;\n" ::);
#endif
  }

  CUTLASS_DEVICE
  static void sync_internal(uint32_t num_threads, uint32_t barrier_id) {
    NamedBarrier::arrive_and_wait_internal(num_threads, barrier_id);
  }

 public:
  // Currently we reserve 8 NamedBarriers for CUTLASS' own use cases, 
  // while leaving the renaming for general users.
  static const uint32_t ReservedNamedBarrierCount = static_cast<uint32_t>(ReservedNamedBarriers::FirstUserBarrier);
  static const uint32_t HardwareMaxNumNamedBarriers = 16;

};

////////////////////////////////////////////////////////////////////////////////////////////////////

// Hopper introduces a new cluster-wide barrier which handle with Cluster-wide arrive-wait behaviour.
// This is an extension to the Ampere arrive-wait barriers
// Note : Ampere arrive-wait Barriers have a larger max-arrive count (2^30) than Hopper arrive-wait Barriers (2^20).
struct ClusterBarrier {

  using ValueType = uint64_t;

protected:
  // Can never be initialized - can only be aliased to smem
  ValueType barrier_;

public:

  CUTLASS_DEVICE
  ClusterBarrier() = delete;

  CUTLASS_DEVICE
  void init(uint32_t arrive_count) const {
    ClusterBarrier::init(&this->barrier_, arrive_count);
  }

  CUTLASS_DEVICE
  bool test_wait(uint32_t phase, uint32_t pred=true) const {
    return ClusterBarrier::test_wait(&this->barrier_, phase, pred);
  }

  CUTLASS_DEVICE
  bool try_wait(uint32_t phase) const {
    return ClusterBarrier::try_wait(&this->barrier_, phase);
  }

  CUTLASS_DEVICE
  void wait(uint32_t phase) const {
    ClusterBarrier::wait(&this->barrier_, phase);
  }

  // Barrier arrive on local smem
  CUTLASS_DEVICE
  void arrive() const {
    ClusterBarrier::arrive(&this->barrier_);
  }

  // Remote SMEM arrive with a perdicate (usually done to pick the thread doing the arrive)
  CUTLASS_DEVICE
  void arrive(uint32_t cta_id, uint32_t pred = true ) const {
    ClusterBarrier::arrive(&this->barrier_, cta_id, pred);
  }

  //
  //  Static Versions
  //
  CUTLASS_DEVICE
  static void init(ValueType const* smem_ptr, uint32_t arrive_count) {
#if CUDA_BARRIER_ENABLED
    uint32_t smem_addr = cute::cast_smem_ptr_to_uint(smem_ptr);
    asm volatile(
        "{\n\t"
        "mbarrier.init.shared::cta.b64 [%1], %0; \n"
        "}"
        :
        : "r"(arrive_count), "r"(smem_addr));
    cutlass::arch::synclog_emit_cluster_barrier_init(__LINE__, smem_addr, arrive_count);
#elif defined(__CUDA_ARCH__)
    asm volatile ("brkpt;\n" ::);
#endif
  }

  // Static version of wait - in case we don't want to burn a register
  CUTLASS_DEVICE
  static void wait(ValueType const* smem_ptr, uint32_t phase) {
#if CUDA_BARRIER_ENABLED
    uint32_t smem_addr = cute::cast_smem_ptr_to_uint(smem_ptr);
    cutlass::arch::synclog_emit_cluster_barrier_wait(__LINE__, smem_addr, phase);
    // Arbitrarily large timer value after which try-wait expires and re-tries.
    uint32_t ticks = 0x989680;
    asm volatile(
        "{\n\t"
        ".reg .pred       P1; \n\t"
        "LAB_WAIT: \n\t"
        "mbarrier.try_wait.parity.shared::cta.b64 P1, [%0], %1, %2; \n\t"
        "@P1 bra DONE; \n\t"
        "bra     LAB_WAIT; \n\t"
        "DONE: \n\t"
        "}"
        :
        : "r"(smem_addr), "r"(phase), "r"(ticks));

#elif defined(__CUDA_ARCH__)
    asm volatile ("brkpt;\n" ::);
#endif
  }

  CUTLASS_DEVICE
  static bool test_wait(ValueType const* smem_ptr, uint32_t phase, uint32_t pred) {
#if CUDA_BARRIER_ENABLED
    uint32_t smem_addr = cute::cast_smem_ptr_to_uint(smem_ptr);
    cutlass::arch::synclog_emit_cluster_barrier_test_wait(__LINE__, smem_addr, phase, pred);
    uint32_t waitComplete;

    asm volatile(
        "{\n\t"
        ".reg .pred P1; \n\t"
        ".reg .pred P2; \n\t"
        "setp.eq.u32 P2, %3, 1;\n\t"
        "@P2 mbarrier.test_wait.parity.shared::cta.b64 P1, [%1], %2; \n\t"
        "selp.b32 %0, 1, 0, P1; \n\t"
        "}"
        : "=r"(waitComplete)
        : "r"(smem_addr), "r"(phase), "r"(pred));

    return static_cast<bool>(waitComplete);
#elif defined(__CUDA_ARCH__)
    asm volatile ("brkpt;\n" ::);
#endif
    return 0;
  }

  CUTLASS_DEVICE
  static bool try_wait(ValueType const* smem_ptr, uint32_t phase) {
#if CUDA_BARRIER_ENABLED
    uint32_t smem_addr = cute::cast_smem_ptr_to_uint(smem_ptr);
    cutlass::arch::synclog_emit_cluster_barrier_try_wait(__LINE__, smem_addr, phase);
    uint32_t waitComplete;

    asm volatile(
        "{\n\t"
        ".reg .pred P1; \n\t"
        "mbarrier.try_wait.parity.shared::cta.b64 P1, [%1], %2; \n\t"
        "selp.b32 %0, 1, 0, P1; \n\t"
        "}"
        : "=r"(waitComplete)
        : "r"(smem_addr), "r"(phase));

    return static_cast<bool>(waitComplete);
#elif defined(__CUDA_ARCH__)
    asm volatile ("brkpt;\n" ::);
#endif
    return 0;
  }

  // Static Predicated version of the above - in case we know the address.
  CUTLASS_DEVICE
  static void arrive(ValueType const* smem_ptr, uint32_t cta_id, uint32_t pred) {
#if CUDA_BARRIER_ENABLED
    uint32_t smem_addr = cute::cast_smem_ptr_to_uint(smem_ptr);
    if (pred) {
      asm volatile(
          "{\n\t"
          ".reg .b32 remAddr32;\n\t"
          "mapa.shared::cluster.u32  remAddr32, %0, %1;\n\t"
          "mbarrier.arrive.shared::cluster.b64  _, [remAddr32];\n\t"
          "}"
          :
          : "r"(smem_addr), "r"(cta_id));
    }

    cutlass::arch::synclog_emit_cluster_barrier_arrive_cluster(__LINE__, smem_addr, cta_id, pred);
#elif defined(__CUDA_ARCH__)
    asm volatile ("brkpt;\n" ::);
#endif
  }

  // Barrier arrive on local smem
  CUTLASS_DEVICE
  static void arrive(ValueType const* smem_ptr) {
#if CUDA_BARRIER_ENABLED
    uint32_t smem_addr = cute::cast_smem_ptr_to_uint(smem_ptr);
    asm volatile(
        "{\n\t"
        "mbarrier.arrive.shared::cta.b64 _, [%0];\n\t"
        "}"
        :
        : "r"(smem_addr));
    cutlass::arch::synclog_emit_cluster_barrier_arrive(__LINE__, smem_addr);
#elif defined(__CUDA_ARCH__)
    asm volatile ("brkpt;\n" ::);
#endif
  }

  CUTLASS_DEVICE
  static void invalidate(ValueType const* smem_ptr) {
#if CUDA_BARRIER_ENABLED
    uint32_t smem_addr = cute::cast_smem_ptr_to_uint(smem_ptr);
    asm volatile(
        "{\n\t"
        "mbarrier.inval.shared::cta.b64 [%0]; \n\t"
        "}"
        :
        : "r"(smem_addr));
#elif defined(__CUDA_ARCH__)
    asm volatile ("brkpt;\n" ::);
#endif
  }
};

////////////////////////////////////////////////////////////////////////////////////////////////////

// SM90 also introduces a new type of cluster-barrier which supports sync.
// not just based on Arrive Count, but also transaction count (in bytes)
struct ClusterTransactionBarrier : public ClusterBarrier {

  CUTLASS_DEVICE
  ClusterTransactionBarrier() = delete;

  // Performs an arrive operation + expected transaction bytes increment
  CUTLASS_DEVICE
  void arrive_and_expect_tx(uint32_t transaction_bytes) const {
    ClusterTransactionBarrier::arrive_and_expect_tx(&this->barrier_, transaction_bytes);
  }

  // Performs an arrive operation + expected transaction bytes increment
  CUTLASS_DEVICE
  void arrive_and_expect_tx(uint32_t transaction_bytes, uint32_t cta_id, uint32_t pred = 1u) const {
    ClusterTransactionBarrier::arrive_and_expect_tx(&this->barrier_, transaction_bytes , cta_id, pred);
  }

  // Performs an expected transaction bytes increment without doing an arrive operation
  CUTLASS_DEVICE
  void expect_transaction(uint32_t transaction_bytes) const {
    ClusterTransactionBarrier::expect_transaction(&this->barrier_, transaction_bytes);
  }

  // Performs an expected transaction bytes decrement without doing an arrive operation
  CUTLASS_DEVICE
  void complete_transaction(uint32_t transaction_bytes, uint32_t pred = 1) const {
    uint32_t cta_rank = cute::block_rank_in_cluster();
    ClusterTransactionBarrier::complete_transaction(&this->barrier_, cta_rank, transaction_bytes, pred);
  }

  // Performs an expected transaction bytes decrement without doing an arrive operation
  CUTLASS_DEVICE
  void complete_transaction(uint32_t dst_cta_id, uint32_t transaction_bytes, uint32_t pred) const {
    ClusterTransactionBarrier::complete_transaction(&this->barrier_, dst_cta_id, transaction_bytes, pred);
  }

  //
  //  Static Versions
  //

  // Performs an arrive operation + expected transaction bytes increment
  CUTLASS_DEVICE
  static void arrive_and_expect_tx(ValueType const* smem_ptr, uint32_t transaction_bytes) {
#if CUDA_BARRIER_ENABLED
    uint32_t smem_addr = cute::cast_smem_ptr_to_uint(smem_ptr);
    asm volatile(
        "{\n\t"
        "mbarrier.arrive.expect_tx.shared::cta.b64 _, [%1], %0; \n\t"
        "}"
        :
        : "r"(transaction_bytes), "r"(smem_addr));
    cutlass::arch::synclog_emit_cluster_transaction_barrier_arrive_and_expect_tx(__LINE__, smem_addr, transaction_bytes);
#elif defined(__CUDA_ARCH__)
    asm volatile ("brkpt;\n" ::);
#endif
  }

  // Performs an arrive operation + expected transaction bytes increment for a remote cta_id in a Cluster
  CUTLASS_DEVICE
  static void arrive_and_expect_tx(
      ValueType const* smem_ptr, uint32_t transaction_bytes, uint32_t cta_id, uint32_t pred) {
#if CUDA_BARRIER_ENABLED
    uint32_t smem_addr = cute::cast_smem_ptr_to_uint(smem_ptr);
    asm volatile(
        "{\n\t"
        ".reg .pred p;\n\t"
        ".reg .b32 remAddr32;\n\t"
        "setp.eq.u32 p, %2, 1;\n\t"
        "@p mapa.shared::cluster.u32  remAddr32, %0, %1;\n\t"
        "@p mbarrier.arrive.expect_tx.shared::cluster.b64  _, [remAddr32], %3;\n\t"
        "}"
        :
        : "r"(smem_addr), "r"(cta_id), "r"(pred), "r"(transaction_bytes));
#elif defined(__CUDA_ARCH__)
    asm volatile ("brkpt;\n" ::);
#endif
  }

  // Performs an expected transaction bytes increment without doing an arrive operation
  CUTLASS_DEVICE
  static void expect_transaction(ValueType const* smem_ptr, uint32_t transaction_bytes) {
#if CUDA_BARRIER_ENABLED
    uint32_t smem_addr = cute::cast_smem_ptr_to_uint(smem_ptr);
    asm volatile(
        "{\n\t"
        "mbarrier.expect_tx.shared::cta.b64 [%1], %0; \n\t"
        "}"
        :
        : "r"(transaction_bytes), "r"(smem_addr));
    cutlass::arch::synclog_emit_cluster_transaction_barrier_expect_transaction(__LINE__, smem_addr, transaction_bytes);
#elif defined(__CUDA_ARCH__)
    asm volatile ("brkpt;\n" ::);
#endif
  }

  // Performs an expected transaction bytes decrement without doing an arrive operation
  CUTLASS_DEVICE
  static void complete_transaction(
      ValueType const* smem_ptr, uint32_t dst_cta_id, uint32_t transaction_bytes, uint32_t pred = 1) {
#if CUDA_BARRIER_ENABLED
    uint32_t smem_addr = cute::cast_smem_ptr_to_uint(smem_ptr);
    smem_addr = cute::set_block_rank(smem_addr, dst_cta_id);
    asm volatile(
        "{\n\t"
        ".reg .pred p;\n\t"
        "setp.eq.u32 p, %2, 1;\n\t"
        "@p mbarrier.complete_tx.shared::cluster.relaxed.cluster.b64   [%1], %0;"
        "}"
        :
        : "r"(transaction_bytes), "r"(smem_addr), "r"(pred));
    cutlass::arch::synclog_emit_cluster_transaction_barrier_complete_transaction(__LINE__, smem_addr, dst_cta_id, transaction_bytes, pred);
#elif defined(__CUDA_ARCH__)
    asm volatile ("brkpt;\n" ::);
#endif
  }

  //
  // DEPRECATED APIs
  //
  [[deprecated("Use arrive_and_expect_tx instead")]] CUTLASS_DEVICE
  void arrive_and_reset_bytes(uint32_t transaction_bytes) const {
    arrive_and_expect_tx(transaction_bytes);
  }
  [[deprecated("Use arrive_and_expect_tx instead")]] CUTLASS_DEVICE
  void arrive_and_reset_bytes(uint32_t transaction_bytes, uint32_t cta_id) const {
    arrive_and_expect_tx(transaction_bytes, cta_id);
  }
  [[deprecated("Use expect_transaction instead")]] CUTLASS_DEVICE
  void reset_bytes(uint32_t transaction_bytes) const {
    expect_transaction(transaction_bytes);
  }
  [[deprecated("Use complete_transaction instead")]] CUTLASS_DEVICE
  void commit(uint32_t transaction_bytes, uint32_t pred = 1) const {
    complete_transaction(transaction_bytes, pred);
  }
  [[deprecated("Use complete_transaction instead")]] CUTLASS_DEVICE
  void commit(uint32_t dst_cta_id, uint32_t transaction_bytes, uint32_t pred) const {
    complete_transaction(dst_cta_id, transaction_bytes, pred);
  }
  [[deprecated("Use arrive_and_expect_tx instead")]] CUTLASS_DEVICE
  static void arrive_and_reset_bytes(ValueType const* smem_ptr, uint32_t transaction_bytes) {
    arrive_and_expect_tx(smem_ptr, transaction_bytes);
  }
  [[deprecated("Use arrive_and_expect_tx instead")]] CUTLASS_DEVICE
  static void arrive_and_reset_bytes(ValueType const* smem_ptr, uint32_t transaction_bytes, uint32_t cta_id, uint32_t pred) {
    arrive_and_expect_tx(smem_ptr, transaction_bytes, cta_id, pred);
  }
  [[deprecated("Use expect_transaction instead")]] CUTLASS_DEVICE
  static void reset_bytes(ValueType const* smem_ptr, uint32_t transaction_bytes) {
    expect_transaction(smem_ptr, transaction_bytes);
  }
  [[deprecated("Use complete_transaction instead")]] CUTLASS_DEVICE
  static void commit(ValueType const* smem_ptr, uint32_t dst_cta_id, uint32_t transaction_bytes, uint32_t pred = 1) {
    complete_transaction(smem_ptr, dst_cta_id, transaction_bytes, pred);
  }
};

// Helps with visibility of barrier init operations across warps / cta / cluster
// Available as a separate function so as to batch inits across barriers and fence once
// Note : It must be composed with an appropriate sync instruction with the right scope
// to ensure visibility eg. __syncthreads() or a cluster_arrive() + cluster_wait()
CUTLASS_DEVICE
void fence_barrier_init() {
#if CUDA_BARRIER_ENABLED
  cutlass::arch::synclog_emit_fence_barrier_init(__LINE__);
  asm volatile(
      "{\n\t"
      "fence.mbarrier_init.release.cluster; \n"
      "}"
      ::);
#elif defined(__CUDA_ARCH__)
  asm volatile ("brkpt;\n" ::);
#endif
}

// Issue a shared memory fence for async operations
CUTLASS_DEVICE
void fence_view_async_shared() {
#if CUDA_BARRIER_ENABLED
    cutlass::arch::synclog_emit_fence_view_async_shared(__LINE__);
    asm volatile (
        "{\n\t"
        "fence.proxy.async.shared::cta; \n"
        "}"
        ::);
#elif defined(__CUDA_ARCH__)
  asm volatile ("brkpt;\n" ::);
#endif
}

// Arrive on completion of in-flight cp.async operations issued by the calling thread 
CUTLASS_DEVICE
void cpasync_barrier_arrive(uint64_t const* smem_ptr) {
#if CUDA_BARRIER_ENABLED
  uint32_t smem_addr = cute::cast_smem_ptr_to_uint(smem_ptr);
  asm volatile(
    "{\n\t"
    "cp.async.mbarrier.arrive.shared::cta.b64 [%0];\n\t"
    "}"
    :
    : "r"(smem_addr));
  cutlass::arch::synclog_emit_cpasync_barrier_arrive(__LINE__, smem_addr);
#elif defined(__CUDA_ARCH__)
  asm volatile ("brkpt;\n" ::);
#endif
}

// Arrive on completion of in-flight cp.async operations issued by the calling thread (noinc)
CUTLASS_DEVICE
void cpasync_barrier_arrive_noinc(uint64_t const* smem_ptr) {
#if CUDA_BARRIER_ENABLED
  uint32_t smem_addr = cute::cast_smem_ptr_to_uint(smem_ptr);
  asm volatile(
    "{\n\t"
    "cp.async.mbarrier.arrive.noinc.shared::cta.b64 [%0];\n\t"
    "}"
    :
    : "r"(smem_addr));
  cutlass::arch::synclog_emit_cpasync_barrier_arrive(__LINE__, smem_addr);
#elif defined(__CUDA_ARCH__)
  asm volatile ("brkpt;\n" ::);
#endif
}

////////////////////////////////////////////////////////////////////////////////////////////////////


CUTLASS_DEVICE
void umma_arrive(uint64_t const* smem_ptr) {
#if defined(CUTLASS_ARCH_TCGEN_ENABLED)
  uint32_t bar_intptr = cute::cast_smem_ptr_to_uint(smem_ptr);
  if (cute::elect_one_sync()) {
    asm volatile("tcgen05.commit.cta_group::1.mbarrier::arrive::one.shared::cluster.b64 [%0];"
      :
      :"r"(bar_intptr));
  }
#elif defined(__CUDA_ARCH__)
  asm volatile ("brkpt;\n" ::);
#endif
}

//UMMA arrive for MMA_2x1SM
CUTLASS_DEVICE
void umma_arrive_2x1SM(uint64_t const* smem_ptr) {
#if defined(CUTLASS_ARCH_TCGEN_ENABLED)
  uint32_t bar_intptr = cute::cast_smem_ptr_to_uint(smem_ptr);
  if (cute::elect_one_sync()) {
    asm volatile("tcgen05.commit.cta_group::2.mbarrier::arrive::one.shared::cluster.b64 [%0];"
      :
      :"r"(bar_intptr));
  }
#elif defined(__CUDA_ARCH__)
  asm volatile ("brkpt;\n" ::);
#endif
}

// UMMA arrive for MMA_1sm + TMA_LOAD_MULTICAST combination
CUTLASS_DEVICE
void umma_arrive_multicast(uint64_t const* smem_ptr, uint16_t cta_mask) {
#if defined(CUTLASS_ARCH_TCGEN_ENABLED)
  uint32_t bar_intptr = cute::cast_smem_ptr_to_uint(smem_ptr);
  if(cute::elect_one_sync()) {
    asm volatile(
      "{\n\t"
      "tcgen05.commit.cta_group::1.mbarrier::arrive::one.shared::cluster.multicast::cluster.b64 [%0], %1; \n\t"
      "}"
      :
      :"r"(bar_intptr), "h"(cta_mask));
  }
#elif defined(__CUDA_ARCH__)
  asm volatile ("brkpt;\n" ::);
#endif
}

// UMMA arrive for MMA_2x1SM + TMA_LOAD_MULTICAST combination
CUTLASS_DEVICE
void umma_arrive_multicast_2x1SM(uint64_t const* smem_ptr, uint16_t cta_mask) {
#if defined(CUTLASS_ARCH_TCGEN_ENABLED)
  uint32_t bar_intptr = cute::cast_smem_ptr_to_uint(smem_ptr);
  if (cute::elect_one_sync()) {
    asm volatile(
      "{\n\t"
      "tcgen05.commit.cta_group::2.mbarrier::arrive::one.shared::cluster.multicast::cluster.b64 [%0], %1; \n\t"
      "}"
      :
      :"r"(bar_intptr), "h"(cta_mask));
  }
#else
  asm volatile ("brkpt;\n" ::);
#endif
}

// Temporary solution for sparse kernel.
// Will remove this when we done tightly elect_one wrap.
CUTLASS_DEVICE
void umma_arrive_multicast_no_elect(uint64_t const* smem_ptr, uint16_t cta_mask) {
#if defined(CUTLASS_ARCH_TCGEN_ENABLED)
  uint32_t bar_intptr = cute::cast_smem_ptr_to_uint(smem_ptr);
  asm volatile(
      "{\n\t"
      ".reg .b16 lo, hi;\n\t"
      "mov.b32 {lo, hi}, %1;\n\t"
      "tcgen05.commit.cta_group::1.mbarrier::arrive::one.shared::cluster.multicast::cluster.b64 [%0], lo; \n\t"
      "}"
      :
      :"r"(bar_intptr), "r"(uint32_t(cta_mask)));
#elif defined(__CUDA_ARCH__)
  CUTLASS_NOT_IMPLEMENTED();
#endif
}

// Temporary solution for sparse kernel.
// UMMA arrive for MMA_2x1SM + TMA_LOAD_MULTICAST combination
CUTLASS_DEVICE
void umma_arrive_multicast_2x1SM_no_elect(uint64_t const* smem_ptr, uint16_t cta_mask) {
#if defined(CUTLASS_ARCH_TCGEN_ENABLED)
  uint32_t bar_intptr = cute::cast_smem_ptr_to_uint(smem_ptr);
  asm volatile(
      "{\n\t"
      ".reg .b16 lo, hi;\n\t"
      "mov.b32 {lo, hi}, %1;\n\t"
      "tcgen05.commit.cta_group::2.mbarrier::arrive::one.shared::cluster.multicast::cluster.b64 [%0], lo; \n\t"
      "}"
      :
      :"r"(bar_intptr), "r"(uint32_t(cta_mask)));
#else
  CUTLASS_NOT_IMPLEMENTED();
#endif
}

// Always arrive on even SM of collaborating 2 SMs.
CUTLASS_DEVICE
void umma_arrive_2x1SM_sm0(uint64_t const* smem_ptr) {
#if defined(CUTLASS_ARCH_TCGEN_ENABLED)
  uint32_t bar_intptr = cute::cast_smem_ptr_to_uint(smem_ptr) & cute::Sm100MmaPeerBitMask;
  asm volatile (
    "{\n\t"
    "mbarrier.arrive.shared::cluster.b64 _, [%0];\n\t"
    "}"
    :
    : "r"(bar_intptr));

#else
  asm volatile ("brkpt;\n" ::);
#endif
}

CUTE_DEVICE static void fence_view_async_tmem_load() {
#if defined(CUTLASS_ARCH_TCGEN_ENABLED)
  asm volatile (
    "{\n\t"
    "tcgen05.wait::ld.sync.aligned; \n"
    "}"
    ::);
#elif defined(__CUDA_ARCH__)
  asm volatile ("brkpt;\n" ::);
#endif
}

CUTE_DEVICE static void fence_view_async_tmem_store() {
#if defined(CUTLASS_ARCH_TCGEN_ENABLED)
  asm volatile (
    "{\n\t"
    "tcgen05.wait::st.sync.aligned; \n"
    "}"
    ::);
#elif defined(__CUDA_ARCH__)
  asm volatile ("brkpt;\n" ::);
#endif
}


////////////////////////////////////////////////////////////////////////////////////////////////////
}  // end namespace arch
}  // end namespace cutlass<|MERGE_RESOLUTION|>--- conflicted
+++ resolved
@@ -36,13 +36,13 @@
 
 #include <cutlass/arch/memory_sm75.h>
 #include <cute/arch/cluster_sm90.hpp>
-#include <cute/arch/copy_sm100_tma.hpp>
+#include <cute/arch/copy_sm100_tma.hpp> 
 #include <cutlass/arch/config.h>
-
 #if defined(SYCL_INTEL_TARGET)
 #include <cute/arch/copy_xe.hpp>
-
-#elif defined(__CUDA_ARCH__) && __CUDA_ARCH__ >= 900 && (__CUDACC_VER_MAJOR__ >= 12)
+#endif
+
+#if defined(__CUDA_ARCH__) && __CUDA_ARCH__ >= 900 && (__CUDACC_VER_MAJOR__ >= 12)
 #define CUDA_BARRIER_ENABLED 1
 #else
 #define CUDA_BARRIER_ENABLED 0
@@ -169,14 +169,9 @@
   TransformBarrier = 3,
   StreamkBarrier0 = 4,
   StreamkBarrier1 = 5
-<<<<<<< HEAD
-  , TmemAllocBarrier = 6
-  , FirstUserBarrier = StreamkBarrier1 + 1
-=======
   , TmemAllocBarrier = 6 
   , Sm120MainloopBarrier = 7
   , FirstUserBarrier = Sm120MainloopBarrier + 1
->>>>>>> 62750a2b
 };
 
 
@@ -807,7 +802,7 @@
     asm volatile(
       "{\n\t"
       "tcgen05.commit.cta_group::1.mbarrier::arrive::one.shared::cluster.multicast::cluster.b64 [%0], %1; \n\t"
-      "}"
+      "}" 
       :
       :"r"(bar_intptr), "h"(cta_mask));
   }
@@ -825,7 +820,7 @@
     asm volatile(
       "{\n\t"
       "tcgen05.commit.cta_group::2.mbarrier::arrive::one.shared::cluster.multicast::cluster.b64 [%0], %1; \n\t"
-      "}"
+      "}" 
       :
       :"r"(bar_intptr), "h"(cta_mask));
   }
@@ -845,7 +840,7 @@
       ".reg .b16 lo, hi;\n\t"
       "mov.b32 {lo, hi}, %1;\n\t"
       "tcgen05.commit.cta_group::1.mbarrier::arrive::one.shared::cluster.multicast::cluster.b64 [%0], lo; \n\t"
-      "}"
+      "}" 
       :
       :"r"(bar_intptr), "r"(uint32_t(cta_mask)));
 #elif defined(__CUDA_ARCH__)
@@ -864,7 +859,7 @@
       ".reg .b16 lo, hi;\n\t"
       "mov.b32 {lo, hi}, %1;\n\t"
       "tcgen05.commit.cta_group::2.mbarrier::arrive::one.shared::cluster.multicast::cluster.b64 [%0], lo; \n\t"
-      "}"
+      "}" 
       :
       :"r"(bar_intptr), "r"(uint32_t(cta_mask)));
 #else
