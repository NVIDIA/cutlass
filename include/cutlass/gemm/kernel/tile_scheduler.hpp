/***************************************************************************************************
 * Copyright (c) 2023 - 2025 NVIDIA CORPORATION & AFFILIATES. All rights reserved.
 * SPDX-License-Identifier: BSD-3-Clause
 *
 * Redistribution and use in source and binary forms, with or without
 * modification, are permitted provided that the following conditions are met:
 *
 * 1. Redistributions of source code must retain the above copyright notice, this
 * list of conditions and the following disclaimer.
 *
 * 2. Redistributions in binary form must reproduce the above copyright notice,
 * this list of conditions and the following disclaimer in the documentation
 * and/or other materials provided with the distribution.
 *
 * 3. Neither the name of the copyright holder nor the names of its
 * contributors may be used to endorse or promote products derived from
 * this software without specific prior written permission.
 *
 * THIS SOFTWARE IS PROVIDED BY THE COPYRIGHT HOLDERS AND CONTRIBUTORS "AS IS"
 * AND ANY EXPRESS OR IMPLIED WARRANTIES, INCLUDING, BUT NOT LIMITED TO, THE
 * IMPLIED WARRANTIES OF MERCHANTABILITY AND FITNESS FOR A PARTICULAR PURPOSE ARE
 * DISCLAIMED. IN NO EVENT SHALL THE COPYRIGHT HOLDER OR CONTRIBUTORS BE LIABLE
 * FOR ANY DIRECT, INDIRECT, INCIDENTAL, SPECIAL, EXEMPLARY, OR CONSEQUENTIAL
 * DAMAGES (INCLUDING, BUT NOT LIMITED TO, PROCUREMENT OF SUBSTITUTE GOODS OR
 * SERVICES; LOSS OF USE, DATA, OR PROFITS; OR BUSINESS INTERRUPTION) HOWEVER
 * CAUSED AND ON ANY THEORY OF LIABILITY, WHETHER IN CONTRACT, STRICT LIABILITY,
 * OR TORT (INCLUDING NEGLIGENCE OR OTHERWISE) ARISING IN ANY WAY OUT OF THE USE
 * OF THIS SOFTWARE, EVEN IF ADVISED OF THE POSSIBILITY OF SUCH DAMAGE.
 *
 **************************************************************************************************/

#pragma once

/*! \file
    \brief Utilities for selecting default tile schedulers
*/

#include "cutlass/arch/arch.h"
#include "cutlass/detail/dependent_false.hpp"

////////////////////////////////////////////////////////////////////////////////

namespace cutlass::gemm {

//
// Tags for specifying tile schedulers
//

struct PersistentScheduler { };

struct StreamKScheduler { };

struct GroupScheduler { }; // Only used for Grouped GEMMs

struct DynamicPersistentScheduler { };

struct StaticPersistentScheduler { };

} // namespace cutlass::gemm
////////////////////////////////////////////////////////////////////////////////

#include "cutlass/gemm/kernel/sm90_tile_scheduler.hpp"
#include "cutlass/gemm/kernel/sm100_static_tile_scheduler.hpp"

#include "cutlass/gemm/kernel/sm90_tile_scheduler_stream_k.hpp"
#include "cutlass/gemm/kernel/sm90_tile_scheduler_group.hpp"
#include "cutlass/gemm/kernel/sm100_tile_scheduler.hpp"            
#include "cutlass/gemm/kernel/sm100_tile_scheduler_stream_k.hpp"   
#include "cutlass/gemm/kernel/sm100_tile_scheduler_group.hpp"
#if defined (SYCL_INTEL_TARGET)
#include "cutlass/gemm/kernel/xe_tile_scheduler_streamk.hpp"
#endif
////////////////////////////////////////////////////////////////////////////////

namespace cutlass::gemm::kernel::detail {

//
// Selectors mapping tile scheduler tag and arch tag to a tile scheduler class
//

template <
  class TileSchedulerTag,
  class ArchTag,
  class TileShape,
  class ClusterShape
  , uint32_t SchedulerPipelineStageCount = 2 
  , class ProblemShapeType = void
>
struct TileSchedulerSelector {
  static_assert(cutlass::detail::dependent_false<ArchTag>,
      "Could not select a tile scheduler for given parameters.");
};

template <
  class ArchTag,
  class TileShape,
  class ClusterShape
  , uint32_t SchedulerPipelineStageCount     
>
struct TileSchedulerSelector<
    PersistentScheduler,
    ArchTag,
    TileShape,
    ClusterShape
    , SchedulerPipelineStageCount              
  > {
  using Scheduler = PersistentTileSchedulerSm90;
};

// Default (void) for Sm90 maps to PersistentTileSchedulerSm90
template <
  class ArchTag,
  class TileShape,
  class ClusterShape
  , uint32_t SchedulerPipelineStageCount     
>
struct TileSchedulerSelector<
    void,
    ArchTag,
    TileShape,
    ClusterShape
    , SchedulerPipelineStageCount              
  > {
  using Scheduler = typename TileSchedulerSelector<
      PersistentScheduler,
      ArchTag,
      TileShape,
      ClusterShape
      , SchedulerPipelineStageCount            
  >::Scheduler;
};

template <
  class TileShape,
  class ClusterShape
  , uint32_t SchedulerPipelineStageCount     
>
struct TileSchedulerSelector<
    StreamKScheduler,
    arch::Sm90,
    TileShape,
    ClusterShape
    , SchedulerPipelineStageCount              
  > {
  using Scheduler = PersistentTileSchedulerSm90StreamK<TileShape, ClusterShape>;
};

template <
  class ArchTag,
  class TileShape,
  class ClusterShape,
  uint32_t SchedulerPipelineStageCount
>
struct TileSchedulerSelector<
    StaticPersistentScheduler,
    ArchTag,
    TileShape,
    ClusterShape
    , SchedulerPipelineStageCount
  > {
  using Scheduler = PersistentTileSchedulerSm90;
};

template <
  class TileShape,
  class ClusterShape,
  uint32_t SchedulerPipelineStageCount,
  class GroupProblemShape
>
struct TileSchedulerSelector<
    GroupScheduler,
    arch::Sm90,
    TileShape,
    ClusterShape
    , SchedulerPipelineStageCount              
    , GroupProblemShape
  > {
  using Scheduler = PersistentTileSchedulerSm90Group<GroupProblemShape, SchedulerPipelineStageCount>;
};

<<<<<<< HEAD
#if defined (SYCL_INTEL_TARGET)
template <
  class TileShape,
  class ClusterShape,
  uint32_t ThreadsPerBlock
>
struct TileSchedulerSelector<
  StreamKScheduler,
  arch::IntelXe,
  TileShape,
  ClusterShape,
  ThreadsPerBlock
  > {
  using Scheduler = PersistentTileSchedulerXeStreamK<TileShape, ThreadsPerBlock>;
};

template <
  class TileShape,
  class ClusterShape,
  uint32_t SchedulerPipelineStageCount,
  class GroupProblemShape
>
struct TileSchedulerSelector<
    GroupScheduler,
    arch::IntelXe,
    TileShape,
    ClusterShape, 
    SchedulerPipelineStageCount,
    GroupProblemShape
  > {
  using Scheduler = PersistentTileSchedulerSm90Group<GroupProblemShape>;
};
template <
  class TileShape,
  class ClusterShape
>
struct TileSchedulerSelector<
  PersistentScheduler,
  arch::IntelXe,
  TileShape,
  ClusterShape
  > {
  using Scheduler = PersistentTileSchedulerSm90;
};
#endif

=======
>>>>>>> ad7b2f5e
template <class TileShape, class ClusterShape, uint32_t SchedulerPipelineStageCount>
struct TileSchedulerSelector<
    PersistentScheduler,
    arch::Sm100,
    TileShape,
    ClusterShape,
    SchedulerPipelineStageCount> {
  using Scheduler = PersistentTileSchedulerSm100<
                        ClusterShape,
                        SchedulerPipelineStageCount>;
};

// Ptr-Array kernel may provide a specialized ArrayProblemShape type
template <class TileShape,
  class ClusterShape,
  uint32_t SchedulerPipelineStageCount,
  class ProblemShape>
struct TileSchedulerSelector<
    PersistentScheduler,
    arch::Sm100,
    TileShape,
    ClusterShape,
    SchedulerPipelineStageCount,
    ProblemShape> {
  using Scheduler = PersistentTileSchedulerSm100<
                        ClusterShape,
                        SchedulerPipelineStageCount>;
};

// Default (void) for Sm100 maps to PersistentTileSchedulerSm100
template <class TileShape, class ClusterShape, uint32_t SchedulerPipelineStageCount>
struct TileSchedulerSelector<
    void,
    arch::Sm100,
    TileShape,
    ClusterShape,
    SchedulerPipelineStageCount> {
    using Scheduler = PersistentTileSchedulerSm100<
                ClusterShape,
                SchedulerPipelineStageCount
                >;
};

// Default (void) for Sm100 maps to PersistentTileSchedulerSm100
// Ptr-Array kernel may provide a specialized ArrayProblemShape type
template <class TileShape,
  class ClusterShape,
  uint32_t SchedulerPipelineStageCount,
  class ProblemShape>
struct TileSchedulerSelector<
    void,
    arch::Sm100,
    TileShape,
    ClusterShape,
    SchedulerPipelineStageCount,
    ProblemShape> {
  using Scheduler = typename TileSchedulerSelector<
      PersistentScheduler,
      arch::Sm100,
      TileShape,
      ClusterShape,
      SchedulerPipelineStageCount>::Scheduler;
};

// SM100 Group tile scheduler
template <
  class TileShape,
  class ClusterShape,
  uint32_t SchedulerPipelineStageCount,
  class GroupProblemShape
>
struct TileSchedulerSelector<
    GroupScheduler,
    arch::Sm100,
    TileShape,
    ClusterShape,
    SchedulerPipelineStageCount,
    GroupProblemShape
  > {
  using Scheduler = PersistentTileSchedulerSm100Group<GroupProblemShape, SchedulerPipelineStageCount>;
};

// SM100 stream-K scheduler
template <class TileShape, class ClusterShape, uint32_t SchedulerPipelineStageCount>
struct TileSchedulerSelector<
    StreamKScheduler,
    arch::Sm100,
    TileShape,
    ClusterShape,
    SchedulerPipelineStageCount> {
  using Scheduler = PersistentTileSchedulerSm100StreamK<
                        TileShape,
                        ClusterShape,
                        SchedulerPipelineStageCount>;
};

// SM100 dynamic tile scheduler
template <class TileShape, class ClusterShape, uint32_t SchedulerPipelineStageCount>
struct TileSchedulerSelector<
    DynamicPersistentScheduler,
    arch::Sm100,
    TileShape,
    ClusterShape,
    SchedulerPipelineStageCount> {
  using Scheduler = PersistentTileSchedulerSm100<
                        ClusterShape,
                        SchedulerPipelineStageCount>;
};

template <
  class TileShape,
  class ClusterShape,
  uint32_t SchedulerPipelineStageCount
>
struct TileSchedulerSelector<
    StaticPersistentScheduler,
    arch::Sm100,
    TileShape,
    ClusterShape,
    SchedulerPipelineStageCount> {
  using Scheduler = StaticPersistentTileScheduler100;
};

// Default (void) for Sm120 maps to PersistentTileSchedulerSm100
template <class TileShape, class ClusterShape, uint32_t SchedulerPipelineStageCount>
struct TileSchedulerSelector<
    void,
    arch::Sm120,
    TileShape,
    ClusterShape,
    SchedulerPipelineStageCount> {
    using Scheduler = PersistentTileSchedulerSm100<
                ClusterShape,
                SchedulerPipelineStageCount
                >;
};

// PersistentScheduler for Sm120 maps to PersistentTileSchedulerSm100
template <class TileShape, class ClusterShape, uint32_t SchedulerPipelineStageCount>
struct TileSchedulerSelector<
    PersistentScheduler,
    arch::Sm120,
    TileShape,
    ClusterShape,
    SchedulerPipelineStageCount> {
  using Scheduler = PersistentTileSchedulerSm100<ClusterShape, SchedulerPipelineStageCount>;
};


// StreamKScheduler for Sm120 maps to PersistentTileSchedulerSm100StreamK
template <class TileShape, class ClusterShape, uint32_t SchedulerPipelineStageCount>
struct TileSchedulerSelector<
    StreamKScheduler,
    arch::Sm120,
    TileShape,
    ClusterShape,
    SchedulerPipelineStageCount> {
  using Scheduler = PersistentTileSchedulerSm100StreamK<
                        TileShape,
                        ClusterShape,
                        SchedulerPipelineStageCount>;
};

// SM120 Group tile scheduler
template <
  class TileShape,
  class ClusterShape, 
  uint32_t SchedulerPipelineStageCount, 
  class GroupProblemShape
>
struct TileSchedulerSelector<
    GroupScheduler,
    arch::Sm120,
    TileShape,
    ClusterShape,
    SchedulerPipelineStageCount,
    GroupProblemShape
  > {
  using Scheduler = PersistentTileSchedulerSm90Group<GroupProblemShape, SchedulerPipelineStageCount>;
};

////////////////////////////////////////////////////////////////////////////////

} // namespace cutlass::gemm::kernel::detail

////////////////////////////////////////////////////////////////////////////////<|MERGE_RESOLUTION|>--- conflicted
+++ resolved
@@ -60,7 +60,7 @@
 ////////////////////////////////////////////////////////////////////////////////
 
 #include "cutlass/gemm/kernel/sm90_tile_scheduler.hpp"
-#include "cutlass/gemm/kernel/sm100_static_tile_scheduler.hpp"
+#include "cutlass/gemm/kernel/sm100_static_tile_scheduler.hpp" 
 
 #include "cutlass/gemm/kernel/sm90_tile_scheduler_stream_k.hpp"
 #include "cutlass/gemm/kernel/sm90_tile_scheduler_group.hpp"
@@ -148,23 +148,23 @@
 template <
   class ArchTag,
   class TileShape,
-  class ClusterShape,
-  uint32_t SchedulerPipelineStageCount
+  class ClusterShape, 
+  uint32_t SchedulerPipelineStageCount     
 >
 struct TileSchedulerSelector<
     StaticPersistentScheduler,
     ArchTag,
     TileShape,
     ClusterShape
-    , SchedulerPipelineStageCount
+    , SchedulerPipelineStageCount              
   > {
   using Scheduler = PersistentTileSchedulerSm90;
 };
 
 template <
   class TileShape,
-  class ClusterShape,
-  uint32_t SchedulerPipelineStageCount,
+  class ClusterShape, 
+  uint32_t SchedulerPipelineStageCount, 
   class GroupProblemShape
 >
 struct TileSchedulerSelector<
@@ -178,7 +178,6 @@
   using Scheduler = PersistentTileSchedulerSm90Group<GroupProblemShape, SchedulerPipelineStageCount>;
 };
 
-<<<<<<< HEAD
 #if defined (SYCL_INTEL_TARGET)
 template <
   class TileShape,
@@ -205,7 +204,7 @@
     GroupScheduler,
     arch::IntelXe,
     TileShape,
-    ClusterShape, 
+    ClusterShape,
     SchedulerPipelineStageCount,
     GroupProblemShape
   > {
@@ -225,8 +224,6 @@
 };
 #endif
 
-=======
->>>>>>> ad7b2f5e
 template <class TileShape, class ClusterShape, uint32_t SchedulerPipelineStageCount>
 struct TileSchedulerSelector<
     PersistentScheduler,
@@ -393,8 +390,8 @@
 // SM120 Group tile scheduler
 template <
   class TileShape,
-  class ClusterShape, 
-  uint32_t SchedulerPipelineStageCount, 
+  class ClusterShape,
+  uint32_t SchedulerPipelineStageCount,
   class GroupProblemShape
 >
 struct TileSchedulerSelector<
