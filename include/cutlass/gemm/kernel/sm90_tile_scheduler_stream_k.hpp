--- conflicted
+++ resolved
@@ -347,11 +347,7 @@
     // The number of tiles for which reduction is required is either:
     //   (a) the total number of output tiles (in the case of split-K)
     //   (b) the number of stream-K tiles
-<<<<<<< HEAD
     // To calcualte the total number of output tiles in the split-K case, we
-=======
-    // To calculate the the total number of output tiles in the split-K case, we
->>>>>>> c008b4ae
     // note that, in the split-K case, the units_per_problem_ member of Params will be
     // the total number of output tiles.
     auto reduction_tiles = params.splits_ > 1 ? params.units_per_problem_ : params.sk_tiles_;
