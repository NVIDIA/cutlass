/***************************************************************************************************
 * Copyright (c) 2023 - 2025 NVIDIA CORPORATION & AFFILIATES. All rights reserved.
 * SPDX-License-Identifier: BSD-3-Clause
 *
 * Redistribution and use in source and binary forms, with or without
 * modification, are permitted provided that the following conditions are met:
 *
 * 1. Redistributions of source code must retain the above copyright notice, this
 * list of conditions and the following disclaimer.
 *
 * 2. Redistributions in binary form must reproduce the above copyright notice,
 * this list of conditions and the following disclaimer in the documentation
 * and/or other materials provided with the distribution.
 *
 * 3. Neither the name of the copyright holder nor the names of its
 * contributors may be used to endorse or promote products derived from
 * this software without specific prior written permission.
 *
 * THIS SOFTWARE IS PROVIDED BY THE COPYRIGHT HOLDERS AND CONTRIBUTORS "AS IS"
 * AND ANY EXPRESS OR IMPLIED WARRANTIES, INCLUDING, BUT NOT LIMITED TO, THE
 * IMPLIED WARRANTIES OF MERCHANTABILITY AND FITNESS FOR A PARTICULAR PURPOSE ARE
 * DISCLAIMED. IN NO EVENT SHALL THE COPYRIGHT HOLDER OR CONTRIBUTORS BE LIABLE
 * FOR ANY DIRECT, INDIRECT, INCIDENTAL, SPECIAL, EXEMPLARY, OR CONSEQUENTIAL
 * DAMAGES (INCLUDING, BUT NOT LIMITED TO, PROCUREMENT OF SUBSTITUTE GOODS OR
 * SERVICES; LOSS OF USE, DATA, OR PROFITS; OR BUSINESS INTERRUPTION) HOWEVER
 * CAUSED AND ON ANY THEORY OF LIABILITY, WHETHER IN CONTRACT, STRICT LIABILITY,
 * OR TORT (INCLUDING NEGLIGENCE OR OTHERWISE) ARISING IN ANY WAY OUT OF THE USE
 * OF THIS SOFTWARE, EVEN IF ADVISED OF THE POSSIBILITY OF SUCH DAMAGE.
 *
 **************************************************************************************************/
#pragma once

#include "cutlass/cutlass.h"
#include "cutlass/fast_math.h"
#include "cutlass/kernel_hardware_info.hpp"
#include "cutlass/arch/reg_reconfig.h"
#include "cutlass/arch/mma_sm90.h"
#include "cutlass/epilogue/collective/detail.hpp"
#include "cutlass/gemm/gemm.h"
#include "cutlass/gemm/dispatch_policy.hpp"
#include "cutlass/gemm/kernel/sm90_tile_scheduler.hpp"
#include "cutlass/pipeline/pipeline.hpp"
#include "cutlass/trace.h"

#include "cutlass/conv/detail.hpp"

#include "cute/tensor.hpp"
#include "cute/arch/cluster_sm90.hpp"

#include "cutlass/arch/grid_dependency_control.h"


///////////////////////////////////////////////////////////////////////////////

namespace cutlass::gemm::kernel {

///////////////////////////////////////////////////////////////////////////////

template <
  class ProblemShape_,
  class CollectiveMainloop_,
  class CollectiveEpilogue_,
  class TileScheduler_
>
class GemmUniversal<
  ProblemShape_,
  CollectiveMainloop_,
  CollectiveEpilogue_,
  TileScheduler_,
  cute::enable_if_t<cute::is_base_of_v<cutlass::gemm::KernelTmaWarpSpecialized, typename CollectiveMainloop_::DispatchPolicy::Schedule>>
>
{
public:
  //
  // Type Aliases
  //
  using ProblemShape = ProblemShape_;

  // Handles the static_assert placed inside the operator()
  // This is also used to decide whether the load_init inside collective mainloop returns rank 4 tensors or rank 5 tensors
  static constexpr bool IsConvProblemShape = not (cute::is_tuple_v<ProblemShape>|| IsCutlass3ArrayKernel<ProblemShape>::value);
  static_assert( IsConvProblemShape || (cute::rank(ProblemShape{}) == 3 || cute::rank(ProblemShape{}) == 4), "ProblemShape{} should be <M,N,K> or <M,N,K,L> for Gemm");

  static constexpr bool IsGdcEnabled = cutlass::arch::IsGdcGloballyEnabled;

  // Mainloop derived types
  using CollectiveMainloop = CollectiveMainloop_;
  using TileShape = typename CollectiveMainloop::TileShape;
  using TiledMma  = typename CollectiveMainloop::TiledMma;
  using ArchTag   = typename CollectiveMainloop::ArchTag;
  using ElementA  = typename CollectiveMainloop::ElementA;
  using StrideA   = typename CollectiveMainloop::StrideA;
  using ElementB  = typename CollectiveMainloop::ElementB;
  using StrideB   = typename CollectiveMainloop::StrideB;
  using DispatchPolicy = typename CollectiveMainloop::DispatchPolicy;
  using ElementAccumulator = typename CollectiveMainloop::ElementAccumulator;
  using ClusterShape = typename DispatchPolicy::ClusterShape;
  using MainloopArguments = typename CollectiveMainloop::Arguments;
  using MainloopParams = typename CollectiveMainloop::Params;
  static_assert(ArchTag::kMinComputeCapability >= 90);

  // Epilogue derived types
  using CollectiveEpilogue = CollectiveEpilogue_;
  using ElementC = typename CollectiveEpilogue::ElementC;
  using StrideC  = typename CollectiveEpilogue::StrideC;
  using ElementD = typename CollectiveEpilogue::ElementD;
  using StrideD  = typename CollectiveEpilogue::StrideD;
  using EpilogueArguments = typename CollectiveEpilogue::Arguments;
  using EpilogueParams = typename CollectiveEpilogue::Params;

  static_assert(cute::is_void_v<TileScheduler_> or cute::is_same_v<TileScheduler_, PersistentScheduler>,
    "TMA warp-specialized kernel does not support specializing the tile scheduler.");
  using TileSchedulerTag = TileScheduler_;
  using TileScheduler = typename detail::TileSchedulerSelector<
    TileSchedulerTag, ArchTag, TileShape, ClusterShape>::Scheduler;

  using TileSchedulerArguments = typename TileScheduler::Arguments;

  // Kernel level shared memory storage
  struct SharedStorage {
    // Mainloop and epilogue don't use smem concurrently since kernel is non-persistent, so we can use a union
    union TensorStorage {
      using MainloopTensorStorage = typename CollectiveMainloop::TensorStorage;
      using EpilogueTensorStorage = typename CollectiveEpilogue::TensorStorage;

      MainloopTensorStorage mainloop;
      EpilogueTensorStorage epilogue;
    } tensors;

    struct PipelineStorage : cute::aligned_struct<16, _1> {
      using MainloopPipelineStorage = typename CollectiveMainloop::PipelineStorage;
      using EpiLoadPipelineStorage = typename CollectiveEpilogue::PipelineStorage;

      alignas(16) MainloopPipelineStorage mainloop;
      alignas(16) EpiLoadPipelineStorage epi_load;
    } pipelines;
  };

  static constexpr int SharedStorageSize = sizeof(SharedStorage);
  static constexpr uint32_t NumLoadWarpGroups = 1;
  static constexpr uint32_t NumMmaWarpGroups = 1;
  static constexpr uint32_t MaxThreadsPerBlock = CUTE_STATIC_V(size(TiledMma{})) + (NumLoadWarpGroups * NumThreadsPerWarpGroup);
  static constexpr uint32_t MinBlocksPerMultiprocessor = 1;

  // Device side arguments
  struct Arguments {
    cutlass::gemm::GemmUniversalMode mode{}; //maintained here for backward compatibility
    ProblemShape problem_shape{};
    MainloopArguments mainloop{};
    EpilogueArguments epilogue{};
    KernelHardwareInfo hw_info{};
    TileSchedulerArguments scheduler{};

    // Default constructor
    Arguments() = default;

    // Constructor with specified mode
    // It is used for Gemm
    Arguments(
        cutlass::gemm::GemmUniversalMode mode_,
        ProblemShape problem_shape_,
        MainloopArguments mainloop_,
        EpilogueArguments epilogue_,
        KernelHardwareInfo hw_info_ = KernelHardwareInfo(),
        TileSchedulerArguments scheduler_ = TileSchedulerArguments())
    : mode(mode_)
      , problem_shape(problem_shape_)
      , mainloop(mainloop_)
      , epilogue(epilogue_)
      , hw_info(hw_info_)
      , scheduler(scheduler_) {}

    // Constructor with default value for 'mode'
    // This allows us to set GemmUniversal mode as kGemm for Conv right away
    // while keeping the testbeds unchanged
    Arguments(
        ProblemShape problem_shape_,
        MainloopArguments mainloop_,
        EpilogueArguments epilogue_,
        KernelHardwareInfo hw_info_ = KernelHardwareInfo(),
        TileSchedulerArguments scheduler_ = TileSchedulerArguments())
    : mode(cutlass::gemm::GemmUniversalMode::kGemm) // Default mode
      , problem_shape(problem_shape_)
      , mainloop(mainloop_)
      , epilogue(epilogue_)
      , hw_info(hw_info_)
      , scheduler(scheduler_) {}

  };

  // Kernel entry point API
  struct Params {
    using ProblemShapeMNKL = decltype(cutlass::conv::detail::get_problem_shape_MNKL_helper<CollectiveMainloop>(ProblemShape{}, cute::conditional_t<IsConvProblemShape, cute::true_type, cute::false_type>{}));
    ProblemShapeMNKL problem_shape{};
    MainloopParams mainloop{};
    EpilogueParams epilogue{};
  };

  //
  // Methods
  //

  // Convert to underlying arguments. In this case, a simple copy for the aliased type.
  static Params
  to_underlying_arguments(Arguments const& args, void* workspace) {

    (void) workspace;
    auto problem_shape_mnkl = cutlass::conv::detail::get_problem_shape_MNKL_helper<CollectiveMainloop>(args.problem_shape, cute::conditional_t<IsConvProblemShape, cute::true_type, cute::false_type>{});
    auto transformed_problem_shape = cutlass::conv::detail::get_transformed_problem_shape_MNKL(args.problem_shape);

    auto swapped_problem_shape = problem_shape_mnkl;
    if constexpr (detail::Has_SwapAB_v<CollectiveMainloop>) {
      // swap M/N
      get<0>(swapped_problem_shape) = get<1>(problem_shape_mnkl);
      get<1>(swapped_problem_shape) = get<0>(problem_shape_mnkl);
    }
    return {
      swapped_problem_shape,
      CollectiveMainloop::to_underlying_arguments(args.problem_shape, args.mainloop, workspace),
      CollectiveEpilogue::to_underlying_arguments(transformed_problem_shape, args.epilogue, workspace)
    };
  }

  static bool
  can_implement(Arguments const& args) {
    bool implementable = true;
    auto transformed_problem_shape = cutlass::conv::detail::get_transformed_problem_shape_MNKL(args.problem_shape);

    if (!implementable) {
        CUTLASS_TRACE_HOST("  CAN IMPLEMENT: Arguments or Problem Shape don't meet the requirements.\n");
        return implementable;
    }

    implementable &= CollectiveMainloop::can_implement(args.problem_shape, args.mainloop);
    implementable &= CollectiveEpilogue::can_implement(transformed_problem_shape, args.epilogue);
    implementable &= TileScheduler::can_implement(args.scheduler);

    return implementable;
  }

  static size_t
  get_workspace_size(Arguments const& args) {
    return 0;
  }

  static cutlass::Status
  initialize_workspace(Arguments const& args, void* workspace = nullptr, cudaStream_t stream = nullptr,
    CudaHostAdapter* cuda_adapter = nullptr) {
    return Status::kSuccess;
  }

  // Computes the kernel launch grid shape based on runtime parameters
  static dim3
  get_grid_shape(Params const& params) {
    auto cluster_shape = ClusterShape{};
    auto tile_shape = TileShape{};
    auto problem_shape_MNKL = append<4>(params.problem_shape, Int<1>{});
    return TileScheduler::get_tiled_cta_shape_mnl(
        problem_shape_MNKL, tile_shape, cluster_shape);
  }

  static dim3
  get_block_shape() {
    return dim3(MaxThreadsPerBlock, 1, 1);
  }

  CUTLASS_DEVICE
  void
  operator()(Params const& params, char* smem_buf) {
    using namespace cute;
    using X = Underscore;

#if defined(__CUDA_ARCH_FEAT_SM90_ALL)
#  define ENABLE_SM90_KERNEL_LEVEL 1
#endif
// Any Tensor Op MMA Atom in the WGMMA ISA is arch conditional to sm90a.
#if ! defined(ENABLE_SM90_KERNEL_LEVEL)
    printf("ERROR : Arch conditional MMA instruction used without targeting sm90a compute capability. Aborting.\n");
#else

    enum class WarpGroupRole {
      Producer = 0,
      Consumer = 1,
    };
    enum class ProducerWarpRole {
      MainloopEpilogue = 0,
      Warp1 = 1,
      Warp2 = 2,
      Warp3 = 3
    };

    // Kernel level shared memory storage
    SharedStorage& shared_storage = *reinterpret_cast<SharedStorage*>(smem_buf);

    int thread_idx = int(ThreadIdxX());
    int lane_idx = canonical_lane_idx();
    int warp_idx = canonical_warp_idx_sync();
    int warp_idx_in_warp_group = warp_idx % NumWarpsPerWarpGroup;
    int warp_group_thread_idx = thread_idx % NumThreadsPerWarpGroup;
    auto warp_group_role = WarpGroupRole(canonical_warp_group_idx());
    auto producer_warp_role = ProducerWarpRole(warp_idx_in_warp_group);
    int lane_predicate = cute::elect_one_sync();
    uint32_t block_rank_in_cluster = cute::block_rank_in_cluster();


    // Issue Tma Descriptor Prefetch from a single thread
    if ((warp_idx == 0) && lane_predicate) {
      CollectiveMainloop::prefetch_tma_descriptors(params.mainloop);
      CollectiveEpilogue::prefetch_tma_descriptors(params.epilogue);
    }

    // Mainloop Load pipeline
    using MainloopPipeline = typename CollectiveMainloop::MainloopPipeline;
    typename MainloopPipeline::Params mainloop_pipeline_params;
    if (warp_group_role == WarpGroupRole::Producer && producer_warp_role == ProducerWarpRole::MainloopEpilogue) {
      mainloop_pipeline_params.role = MainloopPipeline::ThreadCategory::Producer;
    }
    if (warp_group_role == WarpGroupRole::Consumer) {
      mainloop_pipeline_params.role = MainloopPipeline::ThreadCategory::Consumer;
    }
    mainloop_pipeline_params.is_leader = warp_group_thread_idx == 0;
    mainloop_pipeline_params.num_consumers = NumThreadsPerWarpGroup;
    mainloop_pipeline_params.transaction_bytes = params.mainloop.tma_transaction_bytes;
    MainloopPipeline mainloop_pipeline(shared_storage.pipelines.mainloop, mainloop_pipeline_params, ClusterShape{});

    // Epilogue Load pipeline
    using EpiLoadPipeline = typename CollectiveEpilogue::LoadPipeline;
    typename EpiLoadPipeline::Params epi_load_pipeline_params;
    if (warp_group_role == WarpGroupRole::Producer && producer_warp_role == ProducerWarpRole::MainloopEpilogue) {
      epi_load_pipeline_params.role = EpiLoadPipeline::ThreadCategory::Producer;
    }
    if (warp_group_role == WarpGroupRole::Consumer) {
      epi_load_pipeline_params.role = EpiLoadPipeline::ThreadCategory::Consumer;
    }
    epi_load_pipeline_params.dst_blockid = cute::block_rank_in_cluster();
    epi_load_pipeline_params.producer_arv_count = NumThreadsPerWarp;
    epi_load_pipeline_params.consumer_arv_count = NumThreadsPerWarpGroup;
    if constexpr (CollectiveEpilogue::RequiresTransactionBytes) {
      epi_load_pipeline_params.transaction_bytes = params.epilogue.tma_transaction_bytes;
    }
    EpiLoadPipeline epi_load_pipeline(shared_storage.pipelines.epi_load, epi_load_pipeline_params);

    // Epilogue Store pipeline
    using EpiStorePipeline = typename CollectiveEpilogue::StorePipeline;
    typename EpiStorePipeline::Params epi_store_pipeline_params;
    epi_store_pipeline_params.always_wait = true;
    EpiStorePipeline epi_store_pipeline(epi_store_pipeline_params);

    // Initialize starting pipeline states for the collectives
    // Epilogue store pipe is producer-only (consumer is TMA unit, waits via scoreboarding)
    typename CollectiveMainloop::PipelineState mainloop_pipe_consumer_state;
    typename CollectiveEpilogue::LoadPipelineState epi_load_pipe_consumer_state;

    // For the DMA Load (producer) we start with an opposite phase
    // i.e., we skip all waits since we know that the buffer is indeed empty
    PipelineState mainloop_pipe_producer_state = cutlass::make_producer_start_state<MainloopPipeline>();
    PipelineState epi_load_pipe_producer_state = cutlass::make_producer_start_state<EpiLoadPipeline>();
    PipelineState epi_store_pipe_producer_state = cutlass::make_producer_start_state<EpiStorePipeline>();

    auto cluster_wait_fn = [&] () {
      // We need this to guarantee that the Pipeline init is visible
      // To all producers and consumer thread blocks in the Cluster
      if constexpr (size(ClusterShape{}) > 1) {
        cute::cluster_arrive_relaxed();
        return [] () { cute::cluster_wait(); };
      }
      else {
        syncthreads();
        return [] () {}; // do nothing
      }
    } ();

    // Preconditions only valid for Gemm
    static_assert(IsConvProblemShape || cute::rank(StrideA{}) == 3, "StrideA must be rank-3: [M, K, L]. If batch mode is not needed, set L stride to Int<0>.");
    static_assert(IsConvProblemShape || cute::rank(StrideB{}) == 3, "StrideB must be rank-3: [N, K, L]. If batch mode is not needed, set L stride to Int<0>.");
    static_assert(IsConvProblemShape || cute::rank(StrideC{}) == 3, "StrideC must be rank-3: [M, N, L]. If batch mode is not needed, set L stride to Int<0>.");
    static_assert(IsConvProblemShape || cute::rank(StrideD{}) == 3, "StrideD must be rank-3: [M, N, L]. If batch mode is not needed, set L stride to Int<0>.");

    // Get the appropriate blocks for this thread block -- potential for thread block locality
    auto blk_shape = TileShape{}; // (BLK_M,BLK_N,BLK_K)
    TiledMma tiled_mma;

    // Optionally append 1s until problem shape is rank-4 in case it is only rank-3 (MNK)
    // Using constexpr if (C++17 and later)
    auto problem_shape_MNKL = append<4>(params.problem_shape, cute::Int<1>{});

    // In a warp specialized kernel, collectives expose data movement and compute operations separately
    CollectiveMainloop collective_mainloop;
    CollectiveEpilogue collective_epilogue(params.epilogue, shared_storage.tensors.epilogue);

    // Prepare and partition the input tensors.
    // Expects a tuple of tensors for conv where:
    // get<0>(load_inputs) is the tma tensor A after local tiling so that it has shape (BLK_M,BLK_K,m,k)
    // get<1>(load_inputs) is the tma tensor B after local tiling so that it has shape (BLK_N,BLK_K,n,k)
    auto load_inputs = collective_mainloop.load_init(problem_shape_MNKL, params.mainloop);
    static_assert(cute::tuple_size_v<decltype(load_inputs)> >= 2, "Output of load_init must have at least two elements (A, B)");

    // Extract out partitioned A and B.
    Tensor gA_mkl = get<0>(load_inputs);
    Tensor gB_nkl = get<1>(load_inputs);

    // Compute m_coord, n_coord, and l_coord with their post-tiled shapes
<<<<<<< HEAD
    auto m_coord = idx2crd(int(BlockIdxX()), shape<2>(gA_mkl));

    auto n_coord = idx2crd(int(BlockIdxY()), shape<2>(gB_nkl), compact_col_major(shape<2>(gB_nkl)));

=======
    auto m_coord = idx2crd(int(blockIdx.x), shape<2>(gA_mkl));
    auto n_coord = idx2crd(int(blockIdx.y), shape<2>(gB_nkl));
>>>>>>> affd1b69
    // handles the difference between the rank of Tensor returned by load_input in case they do not have a batch mode
    auto l_coord = [&] (auto const& gB_nkl_) {
      // gB_nkl needs to be passed into the lambda because C++17
      // does not permit lambda capture of structured bindings.
      if constexpr (not IsConvProblemShape) {
        // This needs to be inside an `if constexpr`,
        // because shape<4>(gB_nkl) is not well-formed otherwise.
        return idx2crd(int(blockIdx.z), shape<4>(gB_nkl_));
      }
      else {
        return Int<0>{};
      }
    } (gB_nkl);

    auto blk_coord = make_coord(m_coord, n_coord, _, l_coord);

    // Get pipeline iterators and increments from tensor shapes
    auto k_tile_iter  = cute::make_coord_iterator(shape<3>(gA_mkl));
    auto k_tile_count = size<3>(gA_mkl);

    // Wait for all thread blocks in the Cluster
    cluster_wait_fn();

    if (warp_group_role == WarpGroupRole::Producer) {
      if (producer_warp_role == ProducerWarpRole::MainloopEpilogue) {
        // Ensure that the prefetched kernel does not touch
        // unflushed global memory prior to this instruction
        cutlass::arch::wait_on_dependent_grids();
        collective_mainloop.load(
          params.mainloop,
          mainloop_pipeline,
          mainloop_pipe_producer_state,
          load_inputs,
          blk_coord,
          k_tile_iter, k_tile_count,
          lane_idx,
          block_rank_in_cluster,
          shared_storage.tensors.mainloop
        );
        // Update starting mainloop pipeline state for the pipeline drain
        mainloop_pipe_producer_state.advance(k_tile_count);
        // Make sure mainloop consumer has been waited upon before issuing epilogue load
        collective_mainloop.load_tail(mainloop_pipeline, mainloop_pipe_producer_state);

        if (collective_epilogue.is_producer_load_needed()) {
          // Ensure warp is converged before issuing epilogue loads
          syncwarp();
          epi_load_pipe_producer_state = collective_epilogue.load(
            epi_load_pipeline,
            epi_load_pipe_producer_state,
            problem_shape_MNKL,
            blk_shape,
            blk_coord,
            tiled_mma,
            lane_idx,
            shared_storage.tensors.epilogue
          );
          collective_epilogue.load_tail(epi_load_pipeline, epi_load_pipe_producer_state);
        }
      } 
    }
    else if (warp_group_role == WarpGroupRole::Consumer) {
      Tensor accumulators = partition_fragment_C(tiled_mma, take<0,2>(blk_shape));                 // (MMA,MMA_M,MMA_N)

      collective_mainloop.mma(
        mainloop_pipeline,
        mainloop_pipe_consumer_state,
        accumulators,
        k_tile_count,
        warp_group_thread_idx,
        shared_storage.tensors.mainloop,
        params.mainloop
      );

      // Make sure the math instructions are done and free buffers before entering the epilogue
      collective_mainloop.mma_tail(
        mainloop_pipeline,
        mainloop_pipe_consumer_state,
        k_tile_count
      );

      // Hint on an early release of global memory resources.
      // The timing of calling this function only influences performance,
      // not functional correctness.
      cutlass::arch::launch_dependent_grids();

      // Epilogue and write to gD
      auto [epi_load_pipe_consumer_state_next, epi_store_pipe_producer_state_next] =
      collective_epilogue.store(
        epi_load_pipeline,
        epi_load_pipe_consumer_state,
        epi_store_pipeline,
        epi_store_pipe_producer_state,
        problem_shape_MNKL,
        blk_shape,
        blk_coord,
        accumulators,
        tiled_mma,
        warp_group_thread_idx,
        shared_storage.tensors.epilogue
      );

      collective_epilogue.store_tail(
        epi_load_pipeline,
        epi_load_pipe_consumer_state_next,
        epi_store_pipeline,
        epi_store_pipe_producer_state_next
      );
    }
#endif
  }
};

///////////////////////////////////////////////////////////////////////////////

} // namespace cutlass::gemm::kernel<|MERGE_RESOLUTION|>--- conflicted
+++ resolved
@@ -154,7 +154,7 @@
     // Default constructor
     Arguments() = default;
 
-    // Constructor with specified mode
+    // Constructor with specified mode 
     // It is used for Gemm
     Arguments(
         cutlass::gemm::GemmUniversalMode mode_,
@@ -369,7 +369,7 @@
         return [] () {}; // do nothing
       }
     } ();
-
+  
     // Preconditions only valid for Gemm
     static_assert(IsConvProblemShape || cute::rank(StrideA{}) == 3, "StrideA must be rank-3: [M, K, L]. If batch mode is not needed, set L stride to Int<0>.");
     static_assert(IsConvProblemShape || cute::rank(StrideB{}) == 3, "StrideB must be rank-3: [N, K, L]. If batch mode is not needed, set L stride to Int<0>.");
@@ -383,32 +383,25 @@
     // Optionally append 1s until problem shape is rank-4 in case it is only rank-3 (MNK)
     // Using constexpr if (C++17 and later)
     auto problem_shape_MNKL = append<4>(params.problem_shape, cute::Int<1>{});
-
+    
     // In a warp specialized kernel, collectives expose data movement and compute operations separately
     CollectiveMainloop collective_mainloop;
     CollectiveEpilogue collective_epilogue(params.epilogue, shared_storage.tensors.epilogue);
 
-    // Prepare and partition the input tensors.
+    // Prepare and partition the input tensors. 
     // Expects a tuple of tensors for conv where:
     // get<0>(load_inputs) is the tma tensor A after local tiling so that it has shape (BLK_M,BLK_K,m,k)
     // get<1>(load_inputs) is the tma tensor B after local tiling so that it has shape (BLK_N,BLK_K,n,k)
     auto load_inputs = collective_mainloop.load_init(problem_shape_MNKL, params.mainloop);
     static_assert(cute::tuple_size_v<decltype(load_inputs)> >= 2, "Output of load_init must have at least two elements (A, B)");
-
+    
     // Extract out partitioned A and B.
     Tensor gA_mkl = get<0>(load_inputs);
     Tensor gB_nkl = get<1>(load_inputs);
 
     // Compute m_coord, n_coord, and l_coord with their post-tiled shapes
-<<<<<<< HEAD
     auto m_coord = idx2crd(int(BlockIdxX()), shape<2>(gA_mkl));
-
-    auto n_coord = idx2crd(int(BlockIdxY()), shape<2>(gB_nkl), compact_col_major(shape<2>(gB_nkl)));
-
-=======
-    auto m_coord = idx2crd(int(blockIdx.x), shape<2>(gA_mkl));
-    auto n_coord = idx2crd(int(blockIdx.y), shape<2>(gB_nkl));
->>>>>>> affd1b69
+    auto n_coord = idx2crd(int(BlockIdxY()), shape<2>(gB_nkl));
     // handles the difference between the rank of Tensor returned by load_input in case they do not have a batch mode
     auto l_coord = [&] (auto const& gB_nkl_) {
       // gB_nkl needs to be passed into the lambda because C++17
