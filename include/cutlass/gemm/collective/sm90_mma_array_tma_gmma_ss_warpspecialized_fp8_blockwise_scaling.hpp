--- conflicted
+++ resolved
@@ -168,7 +168,7 @@
   //  we can have partial tiles in M or N, so don't vectorize those loads
   using CopyAtomSFA = Copy_Atom<SM80_CP_ASYNC_CACHEALWAYS<ElementBlockScale>, ElementBlockScale>;
   using CopyAtomSFB = Copy_Atom<SM80_CP_ASYNC_CACHEALWAYS<ElementBlockScale>, ElementBlockScale>;
-  
+
   static constexpr int AlignmentSFA = 1;
   static constexpr int AlignmentSFB = 1;
 
@@ -261,7 +261,7 @@
     InternalElementB const** ptr_B;
     StrideB dB;
     // Block scaling factors for A and B
-    ElementBlockScale const** ptr_SFA; 
+    ElementBlockScale const** ptr_SFA;
     LayoutSFA layout_SFA;
     ElementBlockScale const** ptr_SFB;
     LayoutSFB layout_SFB;
@@ -419,9 +419,9 @@
 
     // Make the tiled views of scale tensors
 
-    Tensor mSFA_mkl = make_tensor(make_gmem_ptr(ptr_SFA), 
+    Tensor mSFA_mkl = make_tensor(make_gmem_ptr(ptr_SFA),
         ScaleConfig::tile_atom_to_shape_SFA(make_shape(M, N, K, init_L)));                              // (scale_m,k,l)
-    Tensor mSFB_nkl = make_tensor(make_gmem_ptr(ptr_SFB), 
+    Tensor mSFB_nkl = make_tensor(make_gmem_ptr(ptr_SFB),
         ScaleConfig::tile_atom_to_shape_SFB(make_shape(M, N, K, init_L)));                              // (scale_n,k,l)
 
     return cute::make_tuple(gA_mkl, gB_nkl, mSFA_mkl, mSFB_nkl);
@@ -453,9 +453,9 @@
     if (lane_predicate) {
       Tensor sA = make_tensor(make_smem_ptr(shared_tensors.smem_A.data()), SmemLayoutA{});         // (BLK_M,BLK_K,PIPE)
       Tensor sB = make_tensor(make_smem_ptr(shared_tensors.smem_B.data()), SmemLayoutB{});         // (BLK_N,BLK_K,PIPE)
-      Tensor sSFA = make_tensor(cute::make_smem_ptr(shared_tensors.smem_SFA.data()), 
+      Tensor sSFA = make_tensor(cute::make_smem_ptr(shared_tensors.smem_SFA.data()),
           SmemLayoutSFA{});                                                                           // (BLK_M,BLK_K,P)
-      Tensor sSFB = make_tensor(cute::make_smem_ptr(shared_tensors.smem_SFB.data()), 
+      Tensor sSFB = make_tensor(cute::make_smem_ptr(shared_tensors.smem_SFB.data()),
           SmemLayoutSFB{});                                                                           // (BLK_N,BLK_K,P)
 
       //
@@ -489,13 +489,8 @@
       TiledCopy scale_copy_a = make_tiled_copy(CopyAtomSFA{}, Layout<Shape<_1>>{}, Layout<Shape<_1>>{});
       TiledCopy scale_copy_b = make_tiled_copy(CopyAtomSFB{}, Layout<Shape<_1>>{}, Layout<Shape<_1>>{});
 
-<<<<<<< HEAD
-      ThrCopy thr_scale_copy_a = scale_copy_a.get_slice(ThreadIdxX());
-      ThrCopy thr_scale_copy_b = scale_copy_b.get_slice(ThreadIdxX());
-=======
       ThrCopy thr_scale_copy_a = scale_copy_a.get_slice(_0{});
       ThrCopy thr_scale_copy_b = scale_copy_b.get_slice(_0{});
->>>>>>> ad7b2f5e
 
       Tensor tSFAgSFA_k = thr_scale_copy_a.partition_S(gSFA_k);
       Tensor tSFAsSFA   = thr_scale_copy_a.partition_D(sSFA);
@@ -580,11 +575,11 @@
   CUTLASS_DEVICE void
   load_auxiliary(
       Params const& mainloop_params,
-      MainloopPipeline pipeline, 
+      MainloopPipeline pipeline,
       PipelineState smem_pipe_write,
-      cute::tuple<TensorA, 
-                  TensorB, 
-                  TensorSFA, 
+      cute::tuple<TensorA,
+                  TensorB,
+                  TensorSFA,
                   TensorSFB> const& load_inputs,
       BlockCoord const& blk_coord,
       KTileIterator k_tile_iter, int k_tile_count,
@@ -592,9 +587,9 @@
       uint32_t block_rank_in_cluster,
       TensorStorage& shared_tensors) {
     int lane_predicate = cute::elect_one_sync();
-    Tensor sSFA = make_tensor(cute::make_smem_ptr(shared_tensors.smem_SFA.data()), 
+    Tensor sSFA = make_tensor(cute::make_smem_ptr(shared_tensors.smem_SFA.data()),
         SmemLayoutSFA{});                                                                             // (BLK_M,BLK_K,P)
-    Tensor sSFB = make_tensor(cute::make_smem_ptr(shared_tensors.smem_SFB.data()), 
+    Tensor sSFB = make_tensor(cute::make_smem_ptr(shared_tensors.smem_SFB.data()),
         SmemLayoutSFB{});                                                                             // (BLK_N,BLK_K,P)
 
     // Partition the inputs based on the current block coordinates.
@@ -742,22 +737,22 @@
 
     // Block scaling
     Tensor sSFA = make_tensor(cute::make_smem_ptr(shared_tensors.smem_SFA.data()), make_layout(
-        make_shape(shape<0>(SmemLayoutSFA{}), 
-                   get<1>(TileShape{}), 
-                   make_shape(shape<1>(SmemLayoutSFA{}), 
+        make_shape(shape<0>(SmemLayoutSFA{}),
+                   get<1>(TileShape{}),
+                   make_shape(shape<1>(SmemLayoutSFA{}),
                               shape<2>(SmemLayoutSFA{}))),
-        make_stride(stride<0>(SmemLayoutSFA{}), _0{}, 
-                    make_stride(stride<1>(SmemLayoutSFA{}), 
+        make_stride(stride<0>(SmemLayoutSFA{}), _0{},
+                    make_stride(stride<1>(SmemLayoutSFA{}),
                                 stride<2>(SmemLayoutSFA{})))
       ));                                                                                     // (BLK_M,BLK_N,(BLK_K,P))
     Tensor sSFB = make_tensor(cute::make_smem_ptr(shared_tensors.smem_SFB.data()), make_layout(
-        make_shape(get<0>(TileShape{}), 
-                   shape<0>(SmemLayoutSFB{}), 
-                   make_shape(shape<1>(SmemLayoutSFB{}), 
+        make_shape(get<0>(TileShape{}),
+                   shape<0>(SmemLayoutSFB{}),
+                   make_shape(shape<1>(SmemLayoutSFB{}),
                               shape<2>(SmemLayoutSFB{}))),
-        make_stride(_0{}, 
-                    stride<0>(SmemLayoutSFB{}), 
-                    make_stride(stride<1>(SmemLayoutSFB{}), 
+        make_stride(_0{},
+                    stride<0>(SmemLayoutSFB{}),
+                    make_stride(stride<1>(SmemLayoutSFB{}),
                                 stride<2>(SmemLayoutSFB{})))
       ));                                                                                     // (BLK_M,BLK_N,(BLK_K,P))
 
