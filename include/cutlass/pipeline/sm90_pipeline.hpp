/***************************************************************************************************
 * Copyright (c) 2023 - 2025 NVIDIA CORPORATION & AFFILIATES. All rights reserved.
 * SPDX-License-Identifier: BSD-3-Clause
 *
 * Redistribution and use in source and binary forms, with or without
 * modification, are permitted provided that the following conditions are met:
 *
 * 1. Redistributions of source code must retain the above copyright notice, this
 * list of conditions and the following disclaimer.
 *
 * 2. Redistributions in binary form must reproduce the above copyright notice,
 * this list of conditions and the following disclaimer in the documentation
 * and/or other materials provided with the distribution.
 *
 * 3. Neither the name of the copyright holder nor the names of its
 * contributors may be used to endorse or promote products derived from
 * this software without specific prior written permission.
 *
 * THIS SOFTWARE IS PROVIDED BY THE COPYRIGHT HOLDERS AND CONTRIBUTORS "AS IS"
 * AND ANY EXPRESS OR IMPLIED WARRANTIES, INCLUDING, BUT NOT LIMITED TO, THE
 * IMPLIED WARRANTIES OF MERCHANTABILITY AND FITNESS FOR A PARTICULAR PURPOSE ARE
 * DISCLAIMED. IN NO EVENT SHALL THE COPYRIGHT HOLDER OR CONTRIBUTORS BE LIABLE
 * FOR ANY DIRECT, INDIRECT, INCIDENTAL, SPECIAL, EXEMPLARY, OR CONSEQUENTIAL
 * DAMAGES (INCLUDING, BUT NOT LIMITED TO, PROCUREMENT OF SUBSTITUTE GOODS OR
 * SERVICES; LOSS OF USE, DATA, OR PROFITS; OR BUSINESS INTERRUPTION) HOWEVER
 * CAUSED AND ON ANY THEORY OF LIABILITY, WHETHER IN CONTRACT, STRICT LIABILITY,
 * OR TORT (INCLUDING NEGLIGENCE OR OTHERWISE) ARISING IN ANY WAY OUT OF THE USE
 * OF THIS SOFTWARE, EVEN IF ADVISED OF THE POSSIBILITY OF SUCH DAMAGE.
 *
 **************************************************************************************************/
#pragma once

#include "cute/layout.hpp"
#include "cute/layout_composed.hpp"  // cute::composition
#include "cute/swizzle.hpp"             // cute::Swizzle
#include "cute/swizzle_layout.hpp"      // cute::composition
#include "cute/util/type_traits.hpp"
#include "cute/arch/cluster_sm90.hpp"
#include "cute/container/array.hpp"
#include "cute/numeric/integral_constant.hpp"

#include "cutlass/cutlass.h"
#include "cutlass/arch/barrier.h"
#include "cutlass/detail/dependent_false.hpp"

////////////////////////////////////////////////////////////////////////////////////////////////////

namespace cutlass {

////////////////////////////////////////////////////////////////////////////////////////////////////

using namespace cute;

namespace detail {

// Helper function for DEBUG checks
template<class ThreadCategory>
CUTLASS_DEVICE
bool pipeline_is_producer(ThreadCategory role) {
  return (role == ThreadCategory::Producer || role == ThreadCategory::ProducerConsumer);
}

template<class ThreadCategory>
CUTLASS_DEVICE
void pipeline_check_is_producer(ThreadCategory role) {
  #ifndef NDEBUG
  if (!pipeline_is_producer(role)) {
    asm volatile ("brkpt;\n" ::);
  }
  #endif
}

template<class ThreadCategory>
CUTLASS_DEVICE
bool pipeline_is_consumer(ThreadCategory role) {
  return (role == ThreadCategory::Consumer || role == ThreadCategory::ProducerConsumer);
}

template<class ThreadCategory>
CUTLASS_DEVICE
void pipeline_check_is_consumer(ThreadCategory role) {
  #ifndef NDEBUG
  if (!pipeline_is_consumer(role)) {
    asm volatile ("brkpt;\n" ::);
  }
  #endif
}

CUTLASS_DEVICE
cute::tuple<bool, uint32_t> spread_arrivals_to_warp(int thread_idx_in_warp) {
  constexpr uint32_t MaxClusterSize = 16;
  bool is_signaling_thread = (thread_idx_in_warp % (32 / MaxClusterSize)) == 0;
  auto layout = Layout<Shape<_4,_4>,Stride<_4, _1>>{};
  uint32_t thread_row = thread_idx_in_warp / 8;
  uint32_t thread_col = (thread_idx_in_warp % 8) / 2;
  uint32_t dst_blockid = layout(thread_row, thread_col);
  return cute::make_tuple(is_signaling_thread, dst_blockid);
}

CUTLASS_DEVICE
cute::tuple<bool, uint32_t> spread_arrivals_to_warpgroup(int thread_idx_in_warpgroup, int warp_idx) {
  constexpr uint32_t MaxClusterSize = 16;
  bool is_signaling_thread = (thread_idx_in_warpgroup % (NumThreadsPerWarpGroup / MaxClusterSize)) == 0;
  auto layout = cute::composition(Swizzle<2,0,-2>{},
                                  Layout<Shape<_4,_4>,Stride<_4,_1>>{});
  uint32_t thread_row = warp_idx % 4;
  uint32_t thread_col = (thread_idx_in_warpgroup / 8) % 4;
  uint32_t dst_blockid = layout(thread_row, thread_col);
  return cute::make_tuple(is_signaling_thread, dst_blockid);
}
} // namespace detail

enum class BarrierStatus : uint32_t {
  WaitAgain = 0u,
  WaitDone  = 1u,
};

class ArrivalToken {
public:
  CUTLASS_HOST_DEVICE
  ArrivalToken(BarrierStatus barrier_status) : barrier_status_(barrier_status) {}

  CUTLASS_HOST_DEVICE
  ArrivalToken() = delete;

  CUTLASS_HOST_DEVICE
  BarrierStatus get() const {
    return barrier_status_;
  }

  CUTLASS_HOST_DEVICE
  bool operator==(ArrivalToken const& other) const {
    return barrier_status_ == other.get();
  }

private:
  BarrierStatus barrier_status_;

  CUTLASS_HOST_DEVICE
  friend bool operator==(const ArrivalToken& left, const BarrierStatus& right) {
    return left.get() == right;
  }

  CUTLASS_HOST_DEVICE
  friend bool operator==(const BarrierStatus& left, const ArrivalToken& right) {
    return left == right.get();
  }

  CUTLASS_HOST_DEVICE
  friend bool operator!=(const ArrivalToken& left, const BarrierStatus& right) {
    return left.get() != right;
  }

  CUTLASS_HOST_DEVICE
  friend bool operator!=(const BarrierStatus& left, const ArrivalToken& right) {
    return left != right.get();
  }
};

class ProducerToken : public ArrivalToken {
  using ArrivalToken::ArrivalToken;
};

class ConsumerToken : public ArrivalToken {
  using ArrivalToken::ArrivalToken;
};

// Circular Buffer Index + Associated Phase
// Assumes only one operation possible - i.e., ++
template<uint32_t Stages_>
struct PipelineState {

  static constexpr uint32_t Stages = Stages_;

  int index_ = 0;
  uint32_t phase_ = 0;
  uint32_t count_ = 0;

  CUTLASS_DEVICE
  PipelineState(): index_{}, phase_{}, count_{} {}

  CUTLASS_DEVICE
  PipelineState(int index, uint32_t phase, uint32_t count)
    : index_(index)
    , phase_(phase)
    , count_(count) {}

  CUTLASS_DEVICE
  int index() const {
    return index_;
  }

  CUTLASS_DEVICE
  uint32_t phase() const {
    return phase_;
  }

  CUTLASS_DEVICE
  uint32_t count() const {
    return count_;
  }

  CUTLASS_DEVICE
  void operator++() {
    if constexpr (Stages > 0) {
      ++index_;
      ++count_;
      if (index_ == Stages) {
        index_ = 0;
        phase_ ^= 1;
      }
    }
  }

  CUTLASS_DEVICE
  PipelineState& operator+=(uint32_t num_iterations) {
    return advance(num_iterations);
  }

  CUTLASS_DEVICE
  PipelineState& operator=(PipelineState const& other) {
    index_ = other.index();
    phase_ = other.phase();
    count_ = other.count();
    return *this;
  }

  CUTLASS_DEVICE
  PipelineState& advance(uint32_t num_iterations) {
    if constexpr (Stages > 0) {
      // Number of iterations cross over the stage boundary => flipped phase
      if ((num_iterations < Stages) && (index_ + num_iterations) >= Stages ) {
        phase_ ^= 1;
      }
      // How many times number of iterations cross over the stage boundary and
      // end up on a odd number => flipped phase
      if ((num_iterations >= Stages) && (((index_ + num_iterations) / Stages) % 2) == 1) {
        phase_ ^= 1;
      }
      index_ = (index_ + num_iterations) % Stages;
      count_ += num_iterations;
    }
    return *this;
  }

  CUTLASS_DEVICE
  static PipelineState make_pipeline_state(PipelineState start_state, uint32_t num_iterations) {
    return start_state.advance(num_iterations);
  }
};

template<class Pipeline>
CUTLASS_DEVICE
PipelineState<Pipeline::Stages> make_producer_start_state() {
  // Producer starts with an opposite phase as the buffers are initially empty
  constexpr int InitialProducerStage = 0;
  constexpr uint32_t InitialProducerPhase = 1;
  constexpr uint32_t InitialProducerCount = 0;
  return {InitialProducerStage, InitialProducerPhase, InitialProducerCount};
}

///////////////////////////////////////////////////////////////////////////////////////////////////
//
// TMA load (producer) Async Pipeline class
//
///////////////////////////////////////////////////////////////////////////////////////////////////
// Assumptions : Constructor is visible Cluster-wide (as it needs a Cluster-Sync)
// We have exactly one thread elected in the Producer as the "leader"
// Currently, it is optional to elect a leader for the Consumers
template <int Stages_>
class PipelineTmaAsync {
public:
  using FullBarrier = cutlass::arch::ClusterTransactionBarrier;
  using EmptyBarrier = cutlass::arch::ClusterBarrier;
  using ProducerBarrierType = FullBarrier::ValueType;
  using ConsumerBarrierType = EmptyBarrier::ValueType;
  static constexpr uint32_t Stages = Stages_;
  using PipelineState = cutlass::PipelineState<Stages>;

  struct SharedStorage {
    FullBarrier full_barrier_[Stages];
    EmptyBarrier empty_barrier_[Stages];
  };

  enum class ThreadCategory {
    NonParticipant,
    Producer,
    Consumer,
    ProducerConsumer
  };

  struct Params {
    uint32_t transaction_bytes = 0;
    ThreadCategory role = ThreadCategory::NonParticipant;
    uint32_t is_leader = 0;
    uint32_t num_consumers = 0; // Number of consumer threads
    uint32_t num_producers = 1; // Number of producer threads
    int initializing_warp = 0; 
  };

  template <class ClusterShape>
  static
  CUTLASS_DEVICE
  void
  init_barriers(SharedStorage& storage, Params params, ClusterShape cluster_shape) {
    int warp_idx = canonical_warp_idx_sync();
    bool is_initializing_warp = (warp_idx == 0);
    is_initializing_warp = (warp_idx == params.initializing_warp); 
    if (is_initializing_warp) {
      // Barrier FULL and EMPTY init
      uint32_t const producer_arv_cnt = params.num_producers;
      uint32_t const num_consumer_warpgroups_per_cluster = params.num_consumers / NumThreadsPerWarpGroup;
      uint32_t multicast_consumer_arrival_count = params.num_consumers; // If cluster_size is 1
      if (cute::size(cluster_shape) > 1) {
        multicast_consumer_arrival_count = (cute::size<0>(cluster_shape) + cute::size<1>(cluster_shape) - 1) *
              num_consumer_warpgroups_per_cluster;
      }

      cutlass::arch::detail::initialize_barrier_array_pair_aligned<decltype(storage.full_barrier_), decltype(storage.empty_barrier_), Stages>(
          storage.full_barrier_, storage.empty_barrier_, producer_arv_cnt, multicast_consumer_arrival_count);
    }
    cutlass::arch::fence_barrier_init();
  }

  template<class ClusterShape, class InitBarriers, class InitMasks>
  CUTLASS_DEVICE
  PipelineTmaAsync(SharedStorage& storage, Params params, ClusterShape cluster_shape, InitBarriers = {}, InitMasks = {})
      : params_(params)
      , full_barrier_ptr_(&storage.full_barrier_[0])
      , empty_barrier_ptr_(&storage.empty_barrier_[0]) {

    int warp_idx = canonical_warp_idx_sync();
    int thread_idx = threadIdx.x;
    int lane_predicate = cute::elect_one_sync();

    static_assert(cute::is_same_v<InitBarriers, cute::true_type> || cute::is_same_v<InitBarriers, cute::false_type>);
    static_assert(cute::is_same_v<InitMasks, cute::true_type> || cute::is_same_v<InitMasks, cute::false_type>);
    if constexpr (cute::is_same_v<InitBarriers, cute::true_type>) {
      init_barriers(storage, params_, cluster_shape);
    }

<<<<<<< HEAD
    // Logic to optimally schedule Empty Arrives
    // Goal : To divide SYNCS Empty Arrival duty equally amongst the Warp-Group (128 threads)
    dim3 block_id = cute::block_id_in_cluster();
    auto cluster_size = cute::size(cluster_shape);
    static constexpr int MaxClusterSize = 16;

    // STEP 1 : Use Cute Layout function to generate an optimal dst block-id (0-15)
    if (params_.num_consumers % NumThreadsPerWarpGroup == 0) {
      int thread_idx = ThreadIdxX() % NumThreadsPerWarpGroup;
      is_signalling_thread_ = (thread_idx % (NumThreadsPerWarpGroup / MaxClusterSize)) == 0;
      auto layout = cute::composition(Swizzle<2,0,-2>{},
                                      Layout<Shape<_4,_4>,Stride<_4,_1>>{});
      uint32_t thread_row = warp_idx % 4;
      uint32_t thread_col = (thread_idx / 8) % 4;
      dst_blockid_ = layout(thread_row, thread_col);
    }
    else if (params_.num_consumers == 32) {
      int thread_idx = ThreadIdxX() % 32;
      is_signalling_thread_ = (thread_idx % (32 / MaxClusterSize)) == 0;
      auto layout = Layout<Shape<_4,_4>,Stride<_4, _1>>{};
      uint32_t thread_row = thread_idx / 8;
      uint32_t thread_col = (thread_idx % 8) / 2;
      dst_blockid_ = layout(thread_row, thread_col);
    }
    else {
      is_signalling_thread_ = 0;
      #ifndef NDEBUG
        asm volatile ("brkpt;\n" ::);
      #endif
    }
=======
    if constexpr (cute::is_same_v<InitMasks, cute::true_type>) {
      // Logic to optimally schedule Empty Arrives
      // Goal : To divide SYNCS Empty Arrival duty equally amongst the Warp-Group (128 threads)
      dim3 block_id = cute::block_id_in_cluster();
      auto cluster_size = cute::size(cluster_shape);
>>>>>>> affd1b69

      if (cluster_size == 1) {
        is_signaling_thread_ = true;
        dst_blockid_ = 0;
      }
      else {
        // STEP 1 : Use Cute Layout function to generate an optimal dst block-id (0-15)
        if (params_.num_consumers % NumThreadsPerWarpGroup == 0) {
          auto [is_signaling_thread, dst_blockid] = detail::spread_arrivals_to_warpgroup(thread_idx % NumThreadsPerWarpGroup, warp_idx);
          is_signaling_thread_ = is_signaling_thread;
          dst_blockid_ = dst_blockid;
        }
        else if (params_.num_consumers == 32) {
          auto [is_signaling_thread, dst_blockid] = detail::spread_arrivals_to_warp(thread_idx % 32);
          is_signaling_thread_ = is_signaling_thread;
          dst_blockid_ = dst_blockid;
        }
        else {
          is_signaling_thread_ = 0;
          #ifndef NDEBUG
            asm volatile ("brkpt;\n" ::);
          #endif
        }

        // STEP 2: Find if this dst block-id needs an arrival for this problem
        is_signaling_thread_ &= dst_blockid_ < cluster_size;
        is_signaling_thread_ &= is_same_row_or_col(dst_blockid_, block_id, cluster_shape);
      }
    }
  }

  // Constructor
  template<class ClusterShape>
  CUTLASS_DEVICE
  PipelineTmaAsync(SharedStorage& storage, Params params, ClusterShape cluster_shape)
      : PipelineTmaAsync(storage, params, cluster_shape, cute::true_type{}, cute::true_type{}) { }
  
  template<class ClusterShape, class InitBarriers>
  CUTLASS_DEVICE
  PipelineTmaAsync(SharedStorage& storage, Params params, ClusterShape cluster_shape, InitBarriers = {})
      : PipelineTmaAsync(storage, params, cluster_shape, InitBarriers{}, cute::true_type{}) { }

  template <class ClusterShape>
  CUTLASS_DEVICE
  bool is_same_row_or_col(int dst_block_id, dim3 block_id, ClusterShape cluster_shape) {
    return (((dst_block_id % cute::size<0>(cluster_shape)) == block_id.x) ||
            (
              ((dst_block_id / cute::size<0>(cluster_shape)) == block_id.y)
            ));
  }

  ////////////////////
  // Producer APIs
  ////////////////////
  // Four member functions are always used in pairs:
  //
  // * producer_try_acquire and producer_acquire, and
  // * consumer_try_wait and consumer_wait.
  //
  // The two functions with "try" in their names are called "try" functions,
  // and the other two are conceptually "finalize" functions.
  // The "try" function in each pair starts the process of waiting on the barrier to flip.
  // It opportunistically waits for an implementation-dependent timeout.
  // Whether or not the barrier has flipped yet, the try function will return a token.
  // If the token indicates that the barrier has not flipped,
  // then the token must be passed into the corresponding "finalize" function.
  // The finalize function will then block until the barrier has flipped.
  // If the token indicates that the barrier _has_ flipped,
  // then it is still correct to pass it into the finalize function.
  // The finalize function will return immediately in that case.

  CUTLASS_DEVICE
  ProducerToken producer_try_acquire(PipelineState state, uint32_t skip_wait = false) {
    return producer_try_acquire(state.index(), state.phase(), skip_wait);
  }

  CUTLASS_DEVICE
  void producer_acquire(PipelineState state, ProducerToken barrier_token = {BarrierStatus::WaitAgain}) {
    producer_acquire(state.index(), state.phase(), barrier_token);
  }

  CUTLASS_DEVICE
  void producer_commit(PipelineState state, uint32_t bytes) {
    producer_commit(state.index(), bytes);
  }

  template<class UserDefinedArriveOp>
  CUTLASS_DEVICE
  void producer_commit(PipelineState state, UserDefinedArriveOp&& user_defined_arrive_op) {
    cute::forward<UserDefinedArriveOp>(user_defined_arrive_op)(producer_get_barrier(state.index()));;
  }

  // Prevents early exit of producer blocks in Cluster.
  // This should be called once before kernel exits.
  CUTLASS_DEVICE
  void producer_tail(PipelineState state) {
    detail::pipeline_check_is_producer(params_.role);
    for (int count = 0; count < Stages; ++count) {
      empty_barrier_ptr_[state.index()].wait(state.phase());
      ++state;
    }
  }

  CUTLASS_DEVICE
  ProducerBarrierType* producer_get_barrier(PipelineState state) {
    return producer_get_barrier(state.index());
  }

  ////////////////////
  // Consumer APIs
  ////////////////////
  CUTLASS_DEVICE
  ConsumerToken consumer_try_wait(PipelineState state, uint32_t skip_wait = false) {
    return consumer_try_wait(state.index(), state.phase(), skip_wait);
  }

  CUTLASS_DEVICE
  ConsumerToken consumer_test_wait(PipelineState state, uint32_t skip_wait = false) {
    return consumer_test_wait(state.index(), state.phase(), skip_wait);
  }

  CUTLASS_DEVICE
  void consumer_wait(PipelineState state) {
    consumer_wait(state.index(), state.phase());
  }

  CUTLASS_DEVICE
  void consumer_wait(PipelineState state, ConsumerToken barrier_token) {
    consumer_wait(state.index(), state.phase(), barrier_token);
  }

  CUTLASS_DEVICE
  void consumer_release(PipelineState state) {
    consumer_release(state.index());
  }

private:
  uint32_t dst_blockid_ = 0;
  uint32_t is_signaling_thread_ = 0;
  FullBarrier *full_barrier_ptr_ = nullptr;
  EmptyBarrier *empty_barrier_ptr_ = nullptr;
  Params params_;

  CUTLASS_DEVICE
  ProducerToken producer_try_acquire(uint32_t stage, uint32_t phase, uint32_t skip_wait) {
    detail::pipeline_check_is_producer(params_.role);
    if (skip_wait) {
      return {BarrierStatus::WaitDone};
    }
    bool barrier_status = empty_barrier_ptr_[stage].try_wait(phase);
    return {static_cast<BarrierStatus>(barrier_status)};
  }

  CUTLASS_DEVICE
  void producer_acquire(uint32_t stage, uint32_t phase, ProducerToken barrier_token) {
    detail::pipeline_check_is_producer(params_.role);
    if (barrier_token != BarrierStatus::WaitDone) {
      empty_barrier_ptr_[stage].wait(phase);
    }

    if (params_.is_leader) {
      full_barrier_ptr_[stage].arrive_and_expect_tx(params_.transaction_bytes);
    }
    #ifndef NDEBUG
    if (params_.role == ThreadCategory::Consumer || params_.role == ThreadCategory::NonParticipant) {
      asm volatile ("brkpt;\n" ::);
    }

    // Most likely you have elected more than one leader
    if (params_.is_leader && (ThreadIdxX() % 32 != 0)) {
      asm volatile ("brkpt;\n" ::);
    }
    #endif
  }

  // NOP for TMA based mainloop
  CUTLASS_DEVICE
  void producer_commit(uint32_t stage, uint32_t bytes) {
    // Below code is used only for unit-testing (in the absence of TMA commit)
    #if CUTLASS_UNIT_TEST_PIPELINE
      if (params_.is_leader) {
        // STEP 1 : Commit to self
        full_barrier_ptr_[stage].complete_transaction(bytes);

        // STEP 2 : Commit to other blocks in our cluster
        auto cluster_shape = cute::cluster_shape();
        Layout block_layout_in_cluster = make_layout(cluster_shape);
        dim3 local_block_id = cute::block_id_in_cluster();

        CUTLASS_PRAGMA_UNROLL
        for(int n = 0; n < size<1>(block_layout_in_cluster); ++n) {
          uint32_t dst_block_id = block_layout_in_cluster(local_block_id.x,n,Int<0>{});
          full_barrier_ptr_[stage].complete_transaction(dst_block_id, bytes, n!=local_block_id.y);
        }

        CUTLASS_PRAGMA_UNROLL
        for(int m = 0; m < size<0>(block_layout_in_cluster); ++m) {
          uint32_t dst_block_id = block_layout_in_cluster(m,local_block_id.y,Int<0>{});
          full_barrier_ptr_[stage].complete_transaction(dst_block_id, bytes, m!=local_block_id.x);
        }
      }
    #endif
  }

  CUTLASS_DEVICE
  ConsumerToken consumer_try_wait(uint32_t stage, uint32_t phase, uint32_t skip_wait) {
    detail::pipeline_check_is_consumer(params_.role);
    if (skip_wait) {
      return {BarrierStatus::WaitDone};
    }
    bool barrier_status = full_barrier_ptr_[stage].try_wait(phase);
    return {static_cast<BarrierStatus>(barrier_status)};
  }

  CUTLASS_DEVICE
  ConsumerToken consumer_test_wait(uint32_t stage, uint32_t phase, uint32_t skip_wait) {
    detail::pipeline_check_is_consumer(params_.role);
    if (skip_wait) {
      return {BarrierStatus::WaitDone};
    }
    bool barrier_status = full_barrier_ptr_[stage].test_wait(phase);
    return {static_cast<BarrierStatus>(barrier_status)};
  }

  // Wait for producer to commit transactions (done by TMA)
  CUTLASS_DEVICE
  void consumer_wait(uint32_t stage, uint32_t phase) {
    detail::pipeline_check_is_consumer(params_.role);
    full_barrier_ptr_[stage].wait(phase);
  }

  // Wait for producer to commit transactions (done by TMA)
  CUTLASS_DEVICE
  void consumer_wait(uint32_t stage, uint32_t phase, ConsumerToken barrier_token) {
    detail::pipeline_check_is_consumer(params_.role);
    if (barrier_token == BarrierStatus::WaitAgain) {
      full_barrier_ptr_[stage].wait(phase);
    }
  }

  // Consumer signalling Producer of completion
  // Ensures all blocks in the Same Row and Column get notifed.
  CUTLASS_DEVICE
  void consumer_release(uint32_t stage, uint32_t skip = false) {
    detail::pipeline_check_is_consumer(params_.role);
    empty_barrier_ptr_[stage].arrive(dst_blockid_, is_signaling_thread_ & (!skip));
    #ifndef NDEBUG
    if (params_.role == ThreadCategory::Producer || params_.role == ThreadCategory::NonParticipant) {
      asm volatile ("brkpt;\n" ::);
    }
    #endif
  }

  CUTLASS_DEVICE
  ProducerBarrierType* producer_get_barrier(uint32_t stage) {
    return reinterpret_cast<ProducerBarrierType*>(&full_barrier_ptr_[stage]);
  }
};

///////////////////////////////////////////////////////////////////////////////////////////////////
//
// TMA store pipeline class
// producer-only class, no async barriers between threads because consumer is TMA unit
//
///////////////////////////////////////////////////////////////////////////////////////////////////
template <
  int Stages_,
  // The number of committed TMA store batches that can be in flight upon return of producer acquire
  int UnacquiredStages_ = Stages_-1
>
class PipelineTmaStore {
public:
  static constexpr uint32_t Stages = Stages_;
  static_assert(Stages_ > 0);
  static_assert(UnacquiredStages_ >= 0);
  static constexpr uint32_t UnacquiredStages = static_cast<uint32_t>(UnacquiredStages_);
  using PipelineState = cutlass::PipelineState<Stages>;

  struct Params {
    bool always_wait = false;
  };

  CUTLASS_DEVICE
  PipelineTmaStore(Params params = {}) : params_(params) {}

  ////////////////////
  // Producer APIs
  ////////////////////
  // Wait for the least recently committed batch of TMA stores to complete
  CUTLASS_DEVICE
  void producer_acquire(PipelineState state) {
    producer_acquire(state.index(), state.count());
  }

  // Commit the most recently issued batch of TMA stores
  CUTLASS_DEVICE
  void producer_commit(PipelineState state) {
    producer_commit(state.index(), state.count());
  }

  // Wait for all TMA stores to complete
  CUTLASS_DEVICE
  void producer_tail([[maybe_unused]] PipelineState state) {
    tma_store_wait<0>();
  }

private:
  Params params_;

  // Wait for the least recently committed batch of TMA stores to complete
  // or until at most UnacquiredStages TMA store batches are in-flight (if specified)
  CUTLASS_DEVICE
  void producer_acquire([[maybe_unused]] uint32_t stage, uint32_t count) {
    if (params_.always_wait || count > UnacquiredStages) {
      tma_store_wait<UnacquiredStages>();
    }
  }

  // Commit the most recently issued batch of TMA stores
  CUTLASS_DEVICE
  void producer_commit([[maybe_unused]] uint32_t stage, [[maybe_unused]] uint32_t count) {
    tma_store_arrive();
  }
};

template <>
class PipelineTmaStore< /* Stages_ = */ 0, /* UnacquiredStages = Stages_ - 1 = */ -1 > {
public:
  static constexpr uint32_t Stages = 0;
  static constexpr uint32_t UnacquiredStages = 0;
  using PipelineState = cutlass::PipelineState<Stages>;

  struct Params {
    bool always_wait = false;
  };

  PipelineTmaStore() = default;
  CUTLASS_DEVICE
    PipelineTmaStore(Params params) : params_(params) {}

  ////////////////////
  // Producer APIs
  ////////////////////

  template<class ThisTemplateParameterExistsOnlyForDependentFalse = int>
  CUTLASS_DEVICE
    void producer_acquire(PipelineState /* state */,
      ThisTemplateParameterExistsOnlyForDependentFalse* /* unused */ = nullptr) {
    static_assert(cutlass::detail::dependent_false<ThisTemplateParameterExistsOnlyForDependentFalse>,
      "It is never valid to call PipelineTmaStore<0>::producer_acquire");
  }

  // Commit the most recently issued batch of TMA stores
  CUTLASS_DEVICE
    void producer_commit(PipelineState state) {
    producer_commit(state.index(), state.count());
  }

  // Wait for all TMA stores to complete
  CUTLASS_DEVICE
    void producer_tail([[maybe_unused]] PipelineState state) {
    tma_store_wait<0>();
  }

private:
  Params params_;

  // Commit the most recently issued batch of TMA stores
  CUTLASS_DEVICE
    void producer_commit([[maybe_unused]] uint32_t stage, [[maybe_unused]] uint32_t count) {
    tma_store_arrive();
  }
};


///////////////////////////////////////////////////////////////////////////////////////////////////
//
// Simple producer-consumer async Pipeline class using producer transaction barriers
//
///////////////////////////////////////////////////////////////////////////////////////////////////
template <int Stages_>
class PipelineTransactionAsync {
public:
  using FullBarrier = cutlass::arch::ClusterTransactionBarrier;
  using EmptyBarrier = cutlass::arch::ClusterBarrier;
  using ProducerBarrierType = FullBarrier::ValueType;
  using ConsumerBarrierType = EmptyBarrier::ValueType;
  static constexpr uint32_t Stages = Stages_;
  using PipelineState = cutlass::PipelineState<Stages>;

  struct SharedStorage {
    cute::array<FullBarrier, Stages> full_barrier_;
    cute::array<EmptyBarrier, Stages> empty_barrier_;
  };

  enum class ThreadCategory {
    NonParticipant,
    Producer,
    Consumer,
    ProducerConsumer
  };

  struct Params {
    ThreadCategory role = ThreadCategory::NonParticipant;
    uint32_t transaction_bytes = 0;
    uint32_t producer_arv_count = 1;
    uint32_t consumer_arv_count = 1;
    uint32_t dst_blockid = cute::block_rank_in_cluster();
    int initializing_warp = 0; 
  };

  static
  CUTLASS_DEVICE
  void
  init_barriers(SharedStorage& storage, Params const& params) {
    FullBarrier *full_barrier_ptr = storage.full_barrier_.data();
    EmptyBarrier *empty_barrier_ptr = storage.empty_barrier_.data();
    int warp_idx = canonical_warp_idx_sync();
    bool is_initializing_warp = (warp_idx == 0);
    is_initializing_warp = (warp_idx == params.initializing_warp); 

    if (is_initializing_warp) {
      // Barrier FULL and EMPTY init
      cutlass::arch::detail::initialize_barrier_array_pair_aligned<decltype(full_barrier_ptr), decltype(empty_barrier_ptr), Stages>(
          full_barrier_ptr, empty_barrier_ptr, params.producer_arv_count, params.consumer_arv_count);
    }
    cutlass::arch::fence_barrier_init();
  }

  // Constructor
  template<class InitBarriers>
  CUTLASS_DEVICE
  PipelineTransactionAsync(SharedStorage& storage, Params const& params, InitBarriers = cute::true_type{})
    : params_(params)
    , full_barrier_ptr_(storage.full_barrier_.data())
    , empty_barrier_ptr_(storage.empty_barrier_.data()) {

    int warp_idx = canonical_warp_idx_sync();
    int lane_predicate = cute::elect_one_sync();

    static_assert(cute::is_same_v<InitBarriers, cute::true_type> || cute::is_same_v<InitBarriers, cute::false_type>);

    if constexpr (cute::is_same_v<InitBarriers, cute::true_type>) {
      init_barriers(storage, params);
    }

  }

  // Constructor
  CUTLASS_DEVICE
  PipelineTransactionAsync(SharedStorage& storage, Params const& params) :
    PipelineTransactionAsync(storage, params, cute::true_type{}) { }

  ////////////////////
  // Producer APIs
  ////////////////////
  // Four member functions are always used in pairs:
  //
  // * producer_try_acquire and producer_acquire, and
  // * consumer_try_wait and consumer_wait.
  //
  // The two functions with "try" in their names are called "try" functions,
  // and the other two are conceptually "finalize" functions.
  // The "try" function in each pair starts the process of waiting on the barrier to flip.
  // It opportunistically waits for an implementation-dependent timeout.
  // Whether or not the barrier has flipped yet, the try function will return a token.
  // If the token indicates that the barrier has not flipped,
  // then the token must be passed into the corresponding "finalize" function.
  // The finalize function will then block until the barrier has flipped.
  // If the token indicates that the barrier _has_ flipped,
  // then it is still correct to pass it into the finalize function.
  // The finalize function will return immediately in that case.
  CUTLASS_DEVICE
  ProducerToken producer_try_acquire(PipelineState state, uint32_t skip_wait = false) {
    return producer_try_acquire(state.index(), state.phase(), skip_wait);
  }

  CUTLASS_DEVICE
  void producer_acquire(PipelineState state, ProducerToken barrier_token = {BarrierStatus::WaitAgain}) {
    producer_acquire(state.index(), state.phase(), barrier_token);
  }

  // Perform an expect-tx operation on the stage's full barrier. Must be called by 1 thread
  CUTLASS_DEVICE
  void producer_expect_transaction(PipelineState state) {
    producer_expect_transaction(state.index());
  }

  CUTLASS_DEVICE
  void producer_commit(PipelineState state) {
    producer_commit(state.index());
  }

  // Prevents early exit of producer blocks in Cluster.
  // This should be called once before kernel exits.
  CUTLASS_DEVICE
  void producer_tail(PipelineState state) {
    for (int count = 0; count < Stages; ++count) {
      producer_acquire(state);
      ++state;
    }
  }

  CUTLASS_DEVICE
  ProducerBarrierType* producer_get_barrier(PipelineState state) {
    return producer_get_barrier(state.index());
  }

  ////////////////////
  // Consumer APIs
  ////////////////////
  CUTLASS_DEVICE
  ConsumerToken consumer_try_wait(PipelineState state, uint32_t skip_wait = false) {
    return consumer_try_wait(state.index(), state.phase(), skip_wait);
  }

  CUTLASS_DEVICE
  ConsumerToken consumer_test_wait(PipelineState state, uint32_t skip_wait = false) {
    return consumer_test_wait(state.index(), state.phase(), skip_wait);
  }

  CUTLASS_DEVICE
  void consumer_wait(PipelineState state, ConsumerToken barrier_token = {BarrierStatus::WaitAgain}) {
    consumer_wait(state.index(), state.phase(), barrier_token);
  }

  CUTLASS_DEVICE
  void consumer_release(PipelineState state) {
    consumer_release(state.index());
  }

private:
  FullBarrier *full_barrier_ptr_ = nullptr;
  EmptyBarrier *empty_barrier_ptr_ = nullptr;
  Params params_;

  CUTLASS_DEVICE
  ProducerToken producer_try_acquire(uint32_t stage, uint32_t phase, uint32_t skip_wait) {
    detail::pipeline_check_is_producer(params_.role);
    if (skip_wait) {
      return {BarrierStatus::WaitDone};
    }
    bool barrier_status = empty_barrier_ptr_[stage].try_wait(phase);
    return {static_cast<BarrierStatus>(barrier_status)};
  }

  CUTLASS_DEVICE
  void producer_acquire(uint32_t stage, uint32_t phase, ProducerToken barrier_token) {
    detail::pipeline_check_is_producer(params_.role);
    if (barrier_token == BarrierStatus::WaitAgain) {
      empty_barrier_ptr_[stage].wait(phase);
    }
  }

  // Perform an expect-tx operation on the stage's full barrier. Must be called by 1 thread
  CUTLASS_DEVICE
  void producer_expect_transaction(uint32_t stage) {
    detail::pipeline_check_is_producer(params_.role);
    full_barrier_ptr_[stage].expect_transaction(params_.transaction_bytes);
  }

  CUTLASS_DEVICE
  void producer_commit(uint32_t stage) {
    detail::pipeline_check_is_producer(params_.role);
    full_barrier_ptr_[stage].arrive(params_.dst_blockid);
  }

  CUTLASS_DEVICE
  ProducerBarrierType* producer_get_barrier(uint32_t stage) {
    return reinterpret_cast<ProducerBarrierType*>(&full_barrier_ptr_[stage]);
  }

  CUTLASS_DEVICE
  ConsumerToken consumer_try_wait(uint32_t stage, uint32_t phase, uint32_t skip_wait) {
    detail::pipeline_check_is_consumer(params_.role);
    if (skip_wait) {
      return {BarrierStatus::WaitDone};
    }
    bool barrier_status = full_barrier_ptr_[stage].try_wait(phase);
    return {static_cast<BarrierStatus>(barrier_status)};
  }

  CUTLASS_DEVICE
  ConsumerToken consumer_test_wait(uint32_t stage, uint32_t phase, uint32_t skip_wait) {
    detail::pipeline_check_is_consumer(params_.role);
    if (skip_wait) {
      return {BarrierStatus::WaitDone};
    }
    bool barrier_status = full_barrier_ptr_[stage].test_wait(phase);
    return {static_cast<BarrierStatus>(barrier_status)};
  }

  CUTLASS_DEVICE
  void consumer_wait(uint32_t stage, uint32_t phase, ConsumerToken barrier_token) {
    detail::pipeline_check_is_consumer(params_.role);
    if (barrier_token == BarrierStatus::WaitAgain) {
      full_barrier_ptr_[stage].wait(phase);
    }
  }

  CUTLASS_DEVICE
  void consumer_release(uint32_t stage, uint32_t skip = false) {
    detail::pipeline_check_is_consumer(params_.role);
    empty_barrier_ptr_[stage].arrive(params_.dst_blockid, (not skip));
  }
};

///////////////////////////////////////////////////////////////////////////////////////////////////
//
// Simple producer-consumer async Pipeline class
//
///////////////////////////////////////////////////////////////////////////////////////////////////

namespace PipelineDetail {
  template<int Stages>
  using PipelineAsyncPipelineState = cutlass::PipelineState<Stages>;

  template<int Stages>
  struct PipelineAsyncSharedStorage {
    using FullBarrier = cutlass::arch::ClusterBarrier;
    using EmptyBarrier = cutlass::arch::ClusterBarrier;

    FullBarrier full_barrier_[Stages];
    EmptyBarrier empty_barrier_[Stages];
  };
};

template <int Stages_>
class PipelineAsync {
public:
  static constexpr uint32_t Stages = Stages_;
  using SharedStorage = PipelineDetail::PipelineAsyncSharedStorage<Stages>;
  using FullBarrier = typename SharedStorage::FullBarrier;
  using EmptyBarrier = typename SharedStorage::EmptyBarrier;
  using ProducerBarrierType = typename FullBarrier::ValueType;
  using ConsumerBarrierType = typename EmptyBarrier::ValueType;
  using PipelineState = PipelineDetail::PipelineAsyncPipelineState<Stages>;

  enum class ThreadCategory {
    NonParticipant,
    Producer,
    Consumer,
    ProducerConsumer
  };

  struct Params {
    ThreadCategory role = ThreadCategory::NonParticipant;
    uint32_t producer_arv_count = 1;
    uint32_t consumer_arv_count = 1;
    uint32_t dst_blockid = cute::block_rank_in_cluster();
    int initializing_warp = 0; 
  };

  static
  CUTLASS_DEVICE
  void
  init_barriers(SharedStorage& storage, Params params) {
    int warp_idx = canonical_warp_idx_sync();
    bool is_initializing_warp = (warp_idx == 0);
    is_initializing_warp = (warp_idx == params.initializing_warp); 
    if (is_initializing_warp) {
      // Barrier FULL and EMPTY init
      cutlass::arch::detail::initialize_barrier_array_pair_aligned<decltype(storage.full_barrier_), decltype(storage.empty_barrier_), Stages>(
          storage.full_barrier_, storage.empty_barrier_, params.producer_arv_count, params.consumer_arv_count);
    }
    cutlass::arch::fence_barrier_init();
  }

  template<class InitBarriers>
  CUTLASS_DEVICE
  PipelineAsync(
    SharedStorage& storage,
    Params const& params,
    InitBarriers = {}) :
      params_(params),
      full_barrier_ptr_(&storage.full_barrier_[0]),
      empty_barrier_ptr_(&storage.empty_barrier_[0]) {

    static_assert(cute::is_same_v<InitBarriers, cute::true_type> || cute::is_same_v<InitBarriers, cute::false_type>);
    if constexpr (cute::is_same_v<InitBarriers, cute::true_type>) {
      init_barriers(storage, params_);
    }
  }

  CUTLASS_DEVICE
  PipelineAsync(
    SharedStorage& storage,
    Params const& params) :
      PipelineAsync(storage, params, cute::true_type{}) { }

  // Default assumption when only storage is passed is :
  // => single producer, single consumer & they are in the same block (within the Cluster)
  CUTLASS_DEVICE
  PipelineAsync(SharedStorage& storage)
    : PipelineAsync(storage, {}, cute::true_type{}) {}

  ////////////////////
  // Producer APIs
  ////////////////////
  // Four member functions are always used in pairs:
  //
  // * producer_try_acquire and producer_acquire, and
  // * consumer_try_wait and consumer_wait.
  //
  // The two functions with "try" in their names are called "try" functions,
  // and the other two are conceptually "finalize" functions.
  // The "try" function in each pair starts the process of waiting on the barrier to flip.
  // It opportunistically waits for an implementation-dependent timeout.
  // Whether or not the barrier has flipped yet, the try function will return a token.
  // If the token indicates that the barrier has not flipped,
  // then the token must be passed into the corresponding "finalize" function.
  // The finalize function will then block until the barrier has flipped.
  // If the token indicates that the barrier _has_ flipped,
  // then it is still correct to pass it into the finalize function.
  // The finalize function will return immediately in that case.
  CUTLASS_DEVICE
  ProducerToken producer_try_acquire(PipelineState state, uint32_t skip_wait = false) {
    return producer_try_acquire(state.index(), state.phase(), skip_wait);
  }

  CUTLASS_DEVICE
  void producer_acquire(PipelineState state, ProducerToken barrier_token = {BarrierStatus::WaitAgain}) {
    producer_acquire(state.index(), state.phase(), barrier_token);
  }

  CUTLASS_DEVICE
  void producer_commit(PipelineState state) {
    producer_commit(state.index());
  }

  template<class UserDefinedArriveOp>
  CUTLASS_DEVICE
  void producer_commit(PipelineState state, UserDefinedArriveOp&& user_defined_arrive_op) {
    cute::forward<UserDefinedArriveOp>(user_defined_arrive_op)(producer_get_barrier(state.index()));
    producer_commit(state);
  }

  // Prevents early exit of producer blocks in Cluster.
  // This should be called once before kernel exits.
  CUTLASS_DEVICE
  void producer_tail(PipelineState state) {
    for (int count = 0; count < Stages; ++count) {
      producer_acquire(state);
      ++state;
    }
  }

  CUTLASS_DEVICE
  ProducerBarrierType* producer_get_barrier(PipelineState state) {
    return producer_get_barrier(state.index());
  }

  ////////////////////
  // Consumer APIs
  ////////////////////
  CUTLASS_DEVICE
  ConsumerToken consumer_try_wait(PipelineState state, uint32_t skip_wait = false) {
    return consumer_try_wait(state.index(), state.phase(), skip_wait);
  }

  CUTLASS_DEVICE
  ConsumerToken consumer_test_wait(PipelineState state, uint32_t skip_wait = false) {
    return consumer_test_wait(state.index(), state.phase(), skip_wait);
  }

  CUTLASS_DEVICE
  void consumer_wait(PipelineState state, ConsumerToken barrier_token = {BarrierStatus::WaitAgain}) {
    consumer_wait(state.index(), state.phase(), barrier_token);
  }

  CUTLASS_DEVICE
  void consumer_release(PipelineState state) {
    consumer_release(state.index());
  }

  CUTLASS_DEVICE
  ProducerBarrierType* producer_get_barrier(uint32_t stage) {
    return reinterpret_cast<ProducerBarrierType*>(&full_barrier_ptr_[stage]);
  }

private:
  Params params_;
  FullBarrier *full_barrier_ptr_;
  EmptyBarrier *empty_barrier_ptr_;

  CUTLASS_DEVICE
  ProducerToken producer_try_acquire(uint32_t stage, uint32_t phase, uint32_t skip_wait) {
    detail::pipeline_check_is_producer(params_.role);
    if (skip_wait) {
      return {BarrierStatus::WaitDone};
    }
    bool barrier_status = empty_barrier_ptr_[stage].try_wait(phase);
    return {static_cast<BarrierStatus>(barrier_status)};
  }

  CUTLASS_DEVICE
  void producer_acquire(uint32_t stage, uint32_t phase, ProducerToken barrier_token) {
    detail::pipeline_check_is_producer(params_.role);
    if (barrier_token == BarrierStatus::WaitAgain) {
      empty_barrier_ptr_[stage].wait(phase);
    }
  }

  CUTLASS_DEVICE
  void producer_commit(uint32_t stage) {
    detail::pipeline_check_is_producer(params_.role);
    full_barrier_ptr_[stage].arrive();
  }

  CUTLASS_DEVICE
  ConsumerToken consumer_try_wait(uint32_t stage, uint32_t phase, uint32_t skip_wait) {
    detail::pipeline_check_is_consumer(params_.role);
    if (skip_wait) {
      return {BarrierStatus::WaitDone};
    }
    bool barrier_status = full_barrier_ptr_[stage].try_wait(phase);
    return {static_cast<BarrierStatus>(barrier_status)};
  }

  CUTLASS_DEVICE
  ConsumerToken consumer_test_wait(uint32_t stage, uint32_t phase, uint32_t skip_wait) {
    detail::pipeline_check_is_consumer(params_.role);
    if (skip_wait) {
      return {BarrierStatus::WaitDone};
    }
    bool barrier_status = full_barrier_ptr_[stage].test_wait(phase);
    return {static_cast<BarrierStatus>(barrier_status)};
  }

  CUTLASS_DEVICE
  void consumer_wait(uint32_t stage, uint32_t phase) {
    detail::pipeline_check_is_consumer(params_.role);
    bool done = full_barrier_ptr_[stage].test_wait(phase);
    if (!done) {
      full_barrier_ptr_[stage].wait(phase);
    }
  }

  CUTLASS_DEVICE
  void consumer_wait(uint32_t stage, uint32_t phase, ConsumerToken barrier_token) {
    detail::pipeline_check_is_consumer(params_.role);
    if (barrier_token == BarrierStatus::WaitAgain) {
      full_barrier_ptr_[stage].wait(phase);
    }
  }

  CUTLASS_DEVICE
  void consumer_release(uint32_t stage) {
    detail::pipeline_check_is_consumer(params_.role);
    empty_barrier_ptr_[stage].arrive(params_.dst_blockid);
  }
};


///////////////////////////////////////////////////////////////////////////////////////////////////
//
// Barrier to ensure an Ordered Sequence between
// SequenceLength number of groups (each with group_size participants) executing SequenceDepth Stages
// i.e., for all i < j - only after id "i" arrives at a particular stage "m"
// will the wait() for id "j" succeed for the same stage
//
///////////////////////////////////////////////////////////////////////////////////////////////////

namespace PipelineDetail {

template<int SequenceDepth, int SequenceLength>
struct OrderedSequenceBarrierSharedStorage {
  using Barrier = cutlass::arch::ClusterBarrier;
  Barrier barrier_[SequenceDepth][SequenceLength];
};

} // namespace PipelineDetail

template<int SequenceDepth_, int SequenceLength_>
class OrderedSequenceBarrier {
public:
  static constexpr int SequenceDepth = SequenceDepth_;
  static constexpr int SequenceLength = SequenceLength_;
  using SharedStorage =
    PipelineDetail::OrderedSequenceBarrierSharedStorage<SequenceDepth, SequenceLength>;
  using Barrier = typename SharedStorage::Barrier;

  struct Params {
    uint32_t group_id;
    uint32_t group_size;
    int initializing_warp = 0; 
  };

private:
  // In future this Params object can be replaced easily with a CG object
  Params params_;
  Barrier *barrier_ptr_;
  PipelineState<SequenceDepth> stage_;

  static constexpr int Depth = SequenceDepth;
  static constexpr int Length = SequenceLength;

public:
  OrderedSequenceBarrier() = delete;
  OrderedSequenceBarrier(const OrderedSequenceBarrier&) = delete;
  OrderedSequenceBarrier(OrderedSequenceBarrier&&) = delete;
  OrderedSequenceBarrier& operator=(const OrderedSequenceBarrier&) = delete;
  OrderedSequenceBarrier& operator=(OrderedSequenceBarrier&&) = delete;
  ~OrderedSequenceBarrier() = default;

  CUTLASS_DEVICE
  OrderedSequenceBarrier(SharedStorage& storage, Params const& params) :
      params_(params),
      barrier_ptr_(&storage.barrier_[0][0]),
      // Group 0 - starts with an opposite phase
      stage_({0, params.group_id == 0, 0}) {

#if (__CUDA_ARCH__ >= 1000)
    int warp_idx = canonical_warp_idx_sync();

    // Barrier FULL, EMPTY init
    if (warp_idx == params.initializing_warp) {
      int arv_cnt = params.group_size;
      constexpr int Stages = Depth * Length;
      cutlass::arch::detail::initialize_barrier_array_aligned<decltype(barrier_ptr_), Stages>(
          barrier_ptr_, arv_cnt);
    }
#else

    int warp_idx = canonical_warp_idx_sync();
    int lane_predicate = cute::elect_one_sync();

    // Barrier FULL, EMPTY init
    // Init is done only by the one elected thread of the block
    if (warp_idx == 0 && lane_predicate) {
      for (int d = 0; d < Depth; ++d) {
        for (int l = 0; l < Length; ++l) {
          barrier_ptr_[d * Length + l].init(params.group_size);
        }
      }
    }
#endif 
    cutlass::arch::fence_barrier_init();
  }

  // Wait on a stage to be unlocked
  CUTLASS_DEVICE
  void wait() {
    get_barrier_for_current_stage(params_.group_id).wait(stage_.phase());
  }

  // Signal completion of Stage and move to the next stage
  // (group_id) signals to (group_id+1)
  CUTLASS_DEVICE
  void arrive() {
    int signalling_id = (params_.group_id + 1) % Length;
    get_barrier_for_current_stage(signalling_id).arrive();
    ++stage_;
  }

  CUTLASS_DEVICE
  void advance() {
    ++stage_;
  }

private:

  CUTLASS_DEVICE
  Barrier& get_barrier_for_current_stage(int group_id) {
    return barrier_ptr_[stage_.index() * Length + group_id];
  }
};

////////////////////////////////////////////////////////////////////////////////////////////////////

// Synchronization call. Blocks until barriers are initialized in shared memory.
CUTLASS_DEVICE
void
pipeline_init_wait(int cluster_size) {
  if (cluster_size > 1) {
    cute::cluster_wait();
  }
  else {
    syncthreads();
  }
}

// Used to guarantee that the Pipeline init is visible
// to all producers and consumer threadblocks in the cluster
CUTLASS_DEVICE
void
pipeline_init_arrive_relaxed(int cluster_size) {
  if (cluster_size > 1) {
    cute::cluster_arrive_relaxed();
  }
  else {
    syncthreads();
  }
}

////////////////////////////////////////////////////////////////////////////////////////////////////

}  // end namespace cutlass<|MERGE_RESOLUTION|>--- conflicted
+++ resolved
@@ -295,7 +295,7 @@
     uint32_t is_leader = 0;
     uint32_t num_consumers = 0; // Number of consumer threads
     uint32_t num_producers = 1; // Number of producer threads
-    int initializing_warp = 0; 
+    int initializing_warp = 0;
   };
 
   template <class ClusterShape>
@@ -305,7 +305,7 @@
   init_barriers(SharedStorage& storage, Params params, ClusterShape cluster_shape) {
     int warp_idx = canonical_warp_idx_sync();
     bool is_initializing_warp = (warp_idx == 0);
-    is_initializing_warp = (warp_idx == params.initializing_warp); 
+    is_initializing_warp = (warp_idx == params.initializing_warp);
     if (is_initializing_warp) {
       // Barrier FULL and EMPTY init
       uint32_t const producer_arv_cnt = params.num_producers;
@@ -330,7 +330,7 @@
       , empty_barrier_ptr_(&storage.empty_barrier_[0]) {
 
     int warp_idx = canonical_warp_idx_sync();
-    int thread_idx = threadIdx.x;
+    int thread_idx = ThreadIdxX();
     int lane_predicate = cute::elect_one_sync();
 
     static_assert(cute::is_same_v<InitBarriers, cute::true_type> || cute::is_same_v<InitBarriers, cute::false_type>);
@@ -339,44 +339,11 @@
       init_barriers(storage, params_, cluster_shape);
     }
 
-<<<<<<< HEAD
-    // Logic to optimally schedule Empty Arrives
-    // Goal : To divide SYNCS Empty Arrival duty equally amongst the Warp-Group (128 threads)
-    dim3 block_id = cute::block_id_in_cluster();
-    auto cluster_size = cute::size(cluster_shape);
-    static constexpr int MaxClusterSize = 16;
-
-    // STEP 1 : Use Cute Layout function to generate an optimal dst block-id (0-15)
-    if (params_.num_consumers % NumThreadsPerWarpGroup == 0) {
-      int thread_idx = ThreadIdxX() % NumThreadsPerWarpGroup;
-      is_signalling_thread_ = (thread_idx % (NumThreadsPerWarpGroup / MaxClusterSize)) == 0;
-      auto layout = cute::composition(Swizzle<2,0,-2>{},
-                                      Layout<Shape<_4,_4>,Stride<_4,_1>>{});
-      uint32_t thread_row = warp_idx % 4;
-      uint32_t thread_col = (thread_idx / 8) % 4;
-      dst_blockid_ = layout(thread_row, thread_col);
-    }
-    else if (params_.num_consumers == 32) {
-      int thread_idx = ThreadIdxX() % 32;
-      is_signalling_thread_ = (thread_idx % (32 / MaxClusterSize)) == 0;
-      auto layout = Layout<Shape<_4,_4>,Stride<_4, _1>>{};
-      uint32_t thread_row = thread_idx / 8;
-      uint32_t thread_col = (thread_idx % 8) / 2;
-      dst_blockid_ = layout(thread_row, thread_col);
-    }
-    else {
-      is_signalling_thread_ = 0;
-      #ifndef NDEBUG
-        asm volatile ("brkpt;\n" ::);
-      #endif
-    }
-=======
     if constexpr (cute::is_same_v<InitMasks, cute::true_type>) {
       // Logic to optimally schedule Empty Arrives
       // Goal : To divide SYNCS Empty Arrival duty equally amongst the Warp-Group (128 threads)
       dim3 block_id = cute::block_id_in_cluster();
       auto cluster_size = cute::size(cluster_shape);
->>>>>>> affd1b69
 
       if (cluster_size == 1) {
         is_signaling_thread_ = true;
@@ -413,7 +380,7 @@
   CUTLASS_DEVICE
   PipelineTmaAsync(SharedStorage& storage, Params params, ClusterShape cluster_shape)
       : PipelineTmaAsync(storage, params, cluster_shape, cute::true_type{}, cute::true_type{}) { }
-  
+
   template<class ClusterShape, class InitBarriers>
   CUTLASS_DEVICE
   PipelineTmaAsync(SharedStorage& storage, Params params, ClusterShape cluster_shape, InitBarriers = {})
@@ -785,7 +752,7 @@
     uint32_t producer_arv_count = 1;
     uint32_t consumer_arv_count = 1;
     uint32_t dst_blockid = cute::block_rank_in_cluster();
-    int initializing_warp = 0; 
+    int initializing_warp = 0;
   };
 
   static
@@ -796,7 +763,7 @@
     EmptyBarrier *empty_barrier_ptr = storage.empty_barrier_.data();
     int warp_idx = canonical_warp_idx_sync();
     bool is_initializing_warp = (warp_idx == 0);
-    is_initializing_warp = (warp_idx == params.initializing_warp); 
+    is_initializing_warp = (warp_idx == params.initializing_warp);
 
     if (is_initializing_warp) {
       // Barrier FULL and EMPTY init
@@ -1027,7 +994,7 @@
     uint32_t producer_arv_count = 1;
     uint32_t consumer_arv_count = 1;
     uint32_t dst_blockid = cute::block_rank_in_cluster();
-    int initializing_warp = 0; 
+    int initializing_warp = 0;
   };
 
   static
@@ -1036,7 +1003,7 @@
   init_barriers(SharedStorage& storage, Params params) {
     int warp_idx = canonical_warp_idx_sync();
     bool is_initializing_warp = (warp_idx == 0);
-    is_initializing_warp = (warp_idx == params.initializing_warp); 
+    is_initializing_warp = (warp_idx == params.initializing_warp);
     if (is_initializing_warp) {
       // Barrier FULL and EMPTY init
       cutlass::arch::detail::initialize_barrier_array_pair_aligned<decltype(storage.full_barrier_), decltype(storage.empty_barrier_), Stages>(
@@ -1262,7 +1229,7 @@
   struct Params {
     uint32_t group_id;
     uint32_t group_size;
-    int initializing_warp = 0; 
+    int initializing_warp = 0;
   };
 
 private:
@@ -1313,7 +1280,7 @@
         }
       }
     }
-#endif 
+#endif
     cutlass::arch::fence_barrier_init();
   }
 
